CLAHE:
  halos around edges normal?

webpage updates:
- freebsd has dt (has had for a while :)
- list of supported cameras and reverse-engineered basecurves etc

0.6 release:
big new features:
- tethered shooting
- print mode?

- more transparent custom default/presets handling:
  - color in: input matrices as such defaults
  - white balance out of this system as well?
    show-only-for ticked for these, keep current sys in parallel

- fine-grained history stack copying/replacing: 
  - copy history stack augmented by list of favorite image styles
  - simple interface to [de-]activate single operations, or
    replace them with presets from the list instead.

- filmstrip h/v/match/off
<<<<<<< HEAD

=======
- histogram not updated on cache warm lookups??
>>>>>>> d7c70535
- check sqlite3 disk speed (remove image: leave mip maps?)
- ctrl-a broken for sort by color label 
- whitebalance temp out: 5K, color input uses 6004 ?
- import from dt/dttags: detect duplicated images
- backup tables: presets, color labels
- gtkaboutdialog
- gtkentrycompletion for tagging and collect
- clean-up-gui mode for darkroom: collapse all and hide unused ops
  when entering darkroom mode
- image flag: history changed but not exported
  - select by this flag

- disable for ldr input: exposure,wb,basecurve,highlights
  - make exposure work with ldr, too.

- annoying coarse pixels when we have to wait anyways, and no moving took place.
- mipf not loaded on time in develop for small displays.

- ctrl-z ctrl-shift-z up/down in history stack
- metadata imgfilename etc with ellipzized file names
- color labels: colored buttons in a row, more colors.
- read additional tags from exif?
- mouse wheel zoom in navigation
- splines: linear interpolation check box
- auto select image if there is only one on the light table
- decapitalize icc profile names
- lock zoom/pan checkbox in darkroom mode
- sliders for C/A in lensfun
- lensfun + crop: preview/full image differ in zoom/pan?
- built-in XYZ and linear color profile support?
- embed custom exif data in export plugin
- remember visible image/center image for each film and mode
- thumbnail regeneration trigger: expose after image loaded not enough?
- give tag for each film roll during import, make editing easy after
- compare sha1sum in db with image on open.
- whitebalance finetune presets: interpolate if not all in wb_presets.c
- develop bottom panel: color picker:
  - also pick output profile and zone
  - remove before label etc
- gimp code: optimized jpeg + gui for export
- embedded profiles?
- save custom defaults (sqlite table iop_defaults) to external file as well
- export override for output path (collection)
- leave corners free (top/bottom scrolling indicators)
- export/select by edited/up-to-date exported
- if dir is not found, try known top-levels or ask for new
- darkroom mode plugin template
- gnome-color-manager dbus interaction
- hdr tonemapping (reinhard 02)
- automatic re-import in raw import on button press?
- auto center/filter to 1 star/filename if new film is loaded
  - or: presets for every film in separate db.
- histogram fill light mouse gesture
- exposure: highlight clipped parts
- user preferences
  - gconf option for maximum number of jobs?
  - gconf performance presets (memory/preview subsample)
- scroll to opened expander in darkroom mode.
- views/browse.c: browse by similar tag:
  inner 1:1 lighttable image, border with smaller images with
  related tags, 2*k+2 many.
- browse clusters of images by
  - extract image statistics/compare metric
  - faces (opencv), hist L, hist wtf, hist (a,b)
  - select (random?) representative
- lighttable side-by-side mode
- embedded thumbnail as static snapshot
- try gegl 0.1.2
- mac bitch: gegl.h and Carbon.h are not friends.
- closeup in 3:1 5:1 or 2:1 ?
- user profile guided prefetching for full raw load!

bugs:
- develop left without mipf loaded => output_width messed up.
- open_raw has img cleaned up before finished during dt_exit

cleanup:
- keep stdout clean! (shut up exiv2 and jpg)
- add some user guide documentation.
- remove all rc = clang errors?
- check all g_list_delete_link 
- remove last few non-gconf settings.
- remove gtk_drawing_area_size()


- copy function in lib:
  - flags, tags
  - histogram :)

1.0 roadmap:
- better demosaicing
- quickly template for dt plugins (translatable)

feature requests:
 - bzip2 compressed content
 - offline media reference in db
 - user orient rotation
 - spot removal brush
 - libglade => gtkbuilder.<|MERGE_RESOLUTION|>--- conflicted
+++ resolved
@@ -21,11 +21,7 @@
     replace them with presets from the list instead.
 
 - filmstrip h/v/match/off
-<<<<<<< HEAD
-
-=======
 - histogram not updated on cache warm lookups??
->>>>>>> d7c70535
 - check sqlite3 disk speed (remove image: leave mip maps?)
 - ctrl-a broken for sort by color label 
 - whitebalance temp out: 5K, color input uses 6004 ?
