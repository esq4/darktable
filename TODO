0.7 release:

<<<<<<< HEAD
- port ppg demosaic to cpu
- one pixel jump preview/full pipe (only for large displays)
- improve dr mode cache: selected module input has priority
- ca auto corr on gpu in dt
- cache with gpu bufs, if possible
- avoid n-times compile for n gpu systems?
=======
inconsistent borders:
tone curve
color correction
base curve
>>>>>>> 1f738009

big stuff:
 * libraw process inside dt modules (full 16-bit buf..)
 * auto rate feature (sharpness/colors/user statistics learning)
 * print view?
 * removable media, relocation and image sha1sums

 * devel docs about:
   . module interface, 3-way ROI processing
   . locking and buffers, open()->'r' and open_preview()->'', dt is a huge spinlock
   . debuging with -d cache and -d control and tools/create_control_svg.sh

- reimport doesn't remove stale db handles anymore?

- gtk size groups for some modules (alignment in dr mode?)

- image_cache sometimes not initing images (wrong old thumbs etc)

- xmp embedded in exported files with possibility to read them again

- color transfer garbles history stack and crash/freezes?

- histogram still flickers

- preferences dialog with presets?

- crop rotate messed up when first rotating and then cropping
  mipf scaled wrong in dr mode when cropped?

- export: openmp all process()

- inotify not working? or not re-reading rotation of images in lt mode

- lighttable:
  - history of views
  - lower bound not just one row of images in sight, but max 1 row of empty images.

- select lt plugin: one line label with currently selected count

- blue/black rings when thungsten/fluorescent wb is used?

- tiff import broken?

- alt-1 in dr mode only working after a while?
- lists: library/collection: height to multiple of baselineskip
- consistency: border around cairo gui elements in dr modules:
  color zones vs. base curve etc.

- buffer sizes sometimes doubled/halved when entering dr and preview is shown
- default button in presets system not working (is this needed over auto-apply?)
- BUG: full image not loaded due to 1st buffer > mem limit
- clear mipmap cache when image is removed

- film strip view keyboard bindings

- more sophisticated auto complete in preset creation
- colorin default: read input color profile from ldr images

- benchmark import/thumbnail creation speed.
- mirror after crop?
- ctrl-c/ctrl-v in darkroom mode
- ctrl-z ctrl-shift-z up/down in history stack


- eos-movrec.sf.net ? :)
- tagging to include description/title/licence and presets
- translatable darkroom mode plugin template
- mac dreggn?
- print mode?
- spot brushes?

- fine-grained history stack copying/replacing: 
  - copy history stack augmented by list of favorite image styles
  - simple interface to [de-]activate single operations, or
    replace them with presets from the list instead.

- tiff/png input
- remove lensfun add crop autocrop
- move lensfun to pre colorin rgb?
- remove dcraw_process calls from libraw usage, put demosaic in plugin?

- denoise with too small values crashes (for hdr input).
- denoise preset/max values meaningless for hdr input

- snapshots: side-by-side mode/split along different axes, etc..
- import film roll: reset top panel and collect plugin.
- libchamplain geotagging?
- steal gegl tonemapping operators?
- port input imageio to plugins?
- auto apply preset doesn't seem to work for curr img (needs reset button press)
- prefetching while browsing lighttable mode
- color labels: sort and import is weird.
- color labels: colored buttons in a row, more colors, more slots
- stars: possibility to filter by exact number, not >=
- filmstrip h/v/match/off
- histogram not updated on cache warm lookups?? (=>histogram in cache)
- import from dt/dttags: detect duplicated images
- backup tables: presets, color labels
- gtkaboutdialog
- gtkentrycompletion for tagging and collect
- clean-up-gui mode for darkroom: collapse all and hide unused ops
  when entering darkroom mode
- image flag: history changed but not exported
  . select by this flag
  . export these flags to xmp

- disable for ldr input: exposure,wb,basecurve,highlights
  - make exposure work with ldr, too.

- annoying coarse pixels when we have to wait anyways, and no moving took place.
- mipf not loaded on time in develop for small displays.

- customizable key accels

- read additional tags from exif?
- mouse wheel zoom in navigation
- splines: linear interpolation check box
- auto select image if there is only one on the light table
- decapitalize icc profile names
- lock zoom/pan checkbox in darkroom mode
- lensfun + crop: preview/full image differ in zoom/pan?
- built-in XYZ and linear color profile support?
- embed custom exif data in export plugin
- remember visible image/center image for each film and mode
- thumbnail regeneration trigger: expose after image loaded not enough?
- give tag for each film roll during import, make editing easy after
- compare sha1sum in db with image on open.
- whitebalance finetune presets: interpolate if not all in wb_presets.c
- develop bottom panel: color picker:
  - also pick output profile and zone
  - remove before label etc
- gimp code: optimized jpeg + gui for export
- embedded profiles?
- save custom defaults (sqlite table iop_defaults) to external file as well
- export override for output path (collection)
- leave corners free (top/bottom scrolling indicators)
- export/select by edited/up-to-date exported
- if film roll dir is not found, try known top-levels or ask for new
- gnome-color-manager dbus interaction
- hdr tonemapping (reinhard 02)
- automatic re-import in raw import on button press?
- auto center/filter to 1 star/filename if new film is loaded
  - or: presets for every film in separate db.
- histogram fill light mouse gesture
- exposure: highlight clipped parts
- user preferences
  - gconf option for maximum number of jobs?
  - gconf performance presets (memory/preview subsample)
- scroll to opened expander in darkroom mode.
- views/browse.c: browse by similar tag:
  inner 1:1 lighttable image, border with smaller images with
  related tags, 2*k+2 many.
- browse clusters of images by
  - extract image statistics/compare metric
  - faces (opencv), hist L, hist wtf, hist (a,b)
  - select (random?) representative
- lighttable side-by-side mode
- embedded thumbnail as static snapshot
- try gegl 0.1.2
- mac bitch: gegl.h and Carbon.h are not friends.
- closeup in 3:1 5:1 or 2:1 ?
- user profile guided prefetching for full raw load!

bugs:
- develop left without mipf loaded => output_width messed up.
- open_raw has img cleaned up before finished during dt_exit

cleanup:
- keep stdout clean! (shut up exiv2 and jpg)
- add some user guide documentation.
- remove all rc = clang errors?
- check all g_list_delete_link 
- remove last few non-gconf settings.
- remove gtk_drawing_area_size()


- copy function in lib:
  - flags, tags

1.0 roadmap:
- better demosaicing

feature requests:
 - bzip2 compressed content
 - offline media reference in db
 - user orient rotation
 - spot removal brush
 - libglade => gtkbuilder.<|MERGE_RESOLUTION|>--- conflicted
+++ resolved
@@ -1,18 +1,16 @@
 0.7 release:
 
-<<<<<<< HEAD
 - port ppg demosaic to cpu
 - one pixel jump preview/full pipe (only for large displays)
 - improve dr mode cache: selected module input has priority
 - ca auto corr on gpu in dt
 - cache with gpu bufs, if possible
 - avoid n-times compile for n gpu systems?
-=======
+
 inconsistent borders:
 tone curve
 color correction
 base curve
->>>>>>> 1f738009
 
 big stuff:
  * libraw process inside dt modules (full 16-bit buf..)
