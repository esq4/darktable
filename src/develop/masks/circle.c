/*
    This file is part of darktable,
    Copyright (C) 2013-2020 darktable developers.

    darktable is free software: you can redistribute it and/or modify
    it under the terms of the GNU General Public License as published by
    the Free Software Foundation, either version 3 of the License, or
    (at your option) any later version.

    darktable is distributed in the hope that it will be useful,
    but WITHOUT ANY WARRANTY; without even the implied warranty of
    MERCHANTABILITY or FITNESS FOR A PARTICULAR PURPOSE.  See the
    GNU General Public License for more details.

    You should have received a copy of the GNU General Public License
    along with darktable.  If not, see <http://www.gnu.org/licenses/>.
*/
#include "common/debug.h"
#include "control/conf.h"
#include "control/control.h"
#include "develop/blend.h"
#include "develop/imageop.h"
#include "develop/masks.h"
#include "develop/openmp_maths.h"

static void dt_circle_get_distance(float x, int y, float as, dt_masks_form_gui_t *gui, int index, int *inside,
                                   int *inside_border, int *near, int *inside_source)
{
  // initialise returned values
  *inside_source = 0;
  *inside = 0;
  *inside_border = 0;
  *near = -1;

  if(!gui) return;

  float yf = (float)y;
  dt_masks_form_gui_points_t *gpt = (dt_masks_form_gui_points_t *)g_list_nth_data(gui->points, index);
  if(!gpt) return;

  // we first check if we are inside the source form
  if(dt_masks_point_in_form_exact(x,yf,gpt->source,1,gpt->source_count))
  {
    *inside_source = 1;
    *inside = 1;
    return;
  }

  // we check if it's inside borders
  if(!dt_masks_point_in_form_exact(x,yf,gpt->border,1,gpt->border_count)) return;

  *inside = 1;
  *near = 0;

  // and we check if it's inside form
  *inside_border = !(dt_masks_point_in_form_near(x,yf,gpt->points,1,gpt->points_count,as,near));
}

static int dt_circle_events_mouse_scrolled(struct dt_iop_module_t *module, float pzx, float pzy, int up,
                                           uint32_t state, dt_masks_form_t *form, int parentid,
                                           dt_masks_form_gui_t *gui, int index)
{
  const float max_mask_border = form->type & (DT_MASKS_CLONE | DT_MASKS_NON_CLONE) ? 0.5f : 1.0f;
  const float max_mask_size = form->type & (DT_MASKS_CLONE | DT_MASKS_NON_CLONE) ? 0.5f : 1.0f;

  // add a preview when creating a circle
  if(gui->creation)
  {
    if((state & GDK_SHIFT_MASK) == GDK_SHIFT_MASK)
    {
      float masks_border = 0.0f;

      if(form->type & (DT_MASKS_CLONE | DT_MASKS_NON_CLONE))
        masks_border = dt_conf_get_float("plugins/darkroom/spots/circle_border");
      else
        masks_border = dt_conf_get_float("plugins/darkroom/masks/circle/border");

      if(up && masks_border > 0.0005f)
        masks_border *= 0.97f;
      else if(!up && masks_border < max_mask_border)
        masks_border *= 1.0f / 0.97f;

      if(form->type & (DT_MASKS_CLONE | DT_MASKS_NON_CLONE))
        dt_conf_set_float("plugins/darkroom/spots/circle_border", masks_border);
      else
        dt_conf_set_float("plugins/darkroom/masks/circle/border", masks_border);
    }
    else if(state == 0)
    {
      float masks_size = 0.0f;

      if(form->type & (DT_MASKS_CLONE | DT_MASKS_NON_CLONE))
        masks_size = dt_conf_get_float("plugins/darkroom/spots/circle_size");
      else
        masks_size = dt_conf_get_float("plugins/darkroom/masks/circle/size");

      if(up && masks_size > 0.001f)
        masks_size *= 0.97f;
      else if(!up && masks_size < max_mask_size)
        masks_size *= 1.0f / 0.97f;

      if(form->type & (DT_MASKS_CLONE | DT_MASKS_NON_CLONE))
        dt_conf_set_float("plugins/darkroom/spots/circle_size", masks_size);
      else
        dt_conf_set_float("plugins/darkroom/masks/circle/size", masks_size);
    }
    return 1;
  }

  if(gui->form_selected)
  {
    // we register the current position
    if(gui->scrollx == 0.0f && gui->scrolly == 0.0f)
    {
      gui->scrollx = pzx;
      gui->scrolly = pzy;
    }
    if((state & GDK_CONTROL_MASK) == GDK_CONTROL_MASK)
    {
      // we try to change the opacity
      dt_masks_form_change_opacity(form, parentid, up);
    }
    else
    {
      dt_masks_point_circle_t *circle = (dt_masks_point_circle_t *)(g_list_first(form->points)->data);
      // resize don't care where the mouse is inside a shape
      if((state & GDK_SHIFT_MASK) == GDK_SHIFT_MASK)
      {
        if(up && circle->border > 0.0005f)
          circle->border *= 0.97f;
        else if(!up && circle->border < max_mask_border)
          circle->border *= 1.0f / 0.97f;
        else
          return 1;
        dt_dev_add_masks_history_item(darktable.develop, module, TRUE);
        dt_masks_gui_form_remove(form, gui, index);
        dt_masks_gui_form_create(form, gui, index);
        if(form->type & (DT_MASKS_CLONE|DT_MASKS_NON_CLONE))
          dt_conf_set_float("plugins/darkroom/spots/circle_border", circle->border);
        else
          dt_conf_set_float("plugins/darkroom/masks/circle/border", circle->border);
      }
      else if(gui->edit_mode == DT_MASKS_EDIT_FULL)
      {
        if(up && circle->radius > 0.001f)
          circle->radius *= 0.97f;
        else if(!up && circle->radius < max_mask_size)
          circle->radius *= 1.0f / 0.97f;
        else
          return 1;
        dt_dev_add_masks_history_item(darktable.develop, module, TRUE);
        dt_masks_gui_form_remove(form, gui, index);
        dt_masks_gui_form_create(form, gui, index);
        if(form->type & (DT_MASKS_CLONE|DT_MASKS_NON_CLONE))
          dt_conf_set_float("plugins/darkroom/spots/circle_size", circle->radius);
        else
          dt_conf_set_float("plugins/darkroom/masks/circle/size", circle->radius);
      }
      else
      {
        return 0;
      }
      dt_masks_update_image(darktable.develop);
    }
    return 1;
  }
  return 0;
}

static int dt_circle_events_button_pressed(struct dt_iop_module_t *module, float pzx, float pzy,
                                           double pressure, int which, int type, uint32_t state,
                                           dt_masks_form_t *form, int parentid, dt_masks_form_gui_t *gui,
                                           int index)
{
  if(!gui) return 0;
  if(gui->source_selected && !gui->creation && gui->edit_mode == DT_MASKS_EDIT_FULL)
  {
    dt_masks_form_gui_points_t *gpt = (dt_masks_form_gui_points_t *)g_list_nth_data(gui->points, index);
    if(!gpt) return 0;
    // we start the form dragging
    gui->source_dragging = TRUE;
    gui->dx = gpt->source[0] - gui->posx;
    gui->dy = gpt->source[1] - gui->posy;
    return 1;
  }
  else if(gui->form_selected && !gui->creation && gui->edit_mode == DT_MASKS_EDIT_FULL)
  {
    dt_masks_form_gui_points_t *gpt = (dt_masks_form_gui_points_t *)g_list_nth_data(gui->points, index);
    if(!gpt) return 0;
    // we start the form dragging
    gui->form_dragging = TRUE;
    gui->dx = gpt->points[0] - gui->posx;
    gui->dy = gpt->points[1] - gui->posy;
    return 1;
  }
  else if(gui->creation && (which == 3))
  {
    gui->creation_continuous = FALSE;
    gui->creation_continuous_module = NULL;
    dt_masks_set_edit_mode(module, DT_MASKS_EDIT_FULL);
    dt_masks_iop_update(module);
    dt_control_queue_redraw_center();
    return 1;
  }
  else if(gui->creation && which == 1
          && (((state & (GDK_CONTROL_MASK | GDK_SHIFT_MASK)) == (GDK_CONTROL_MASK | GDK_SHIFT_MASK))
              || ((state & GDK_SHIFT_MASK) == GDK_SHIFT_MASK)))
  {
    // set some absolute or relative position for the source of the clone mask
    if(form->type & DT_MASKS_CLONE) dt_masks_set_source_pos_initial_state(gui, state, pzx, pzy);

    return 1;
  }
  else if(gui->creation)
  {
    dt_iop_module_t *crea_module = gui->creation_module;
    // we create the circle
    dt_masks_point_circle_t *circle = (dt_masks_point_circle_t *)(malloc(sizeof(dt_masks_point_circle_t)));

    // we change the center value
    float wd = darktable.develop->preview_pipe->backbuf_width;
    float ht = darktable.develop->preview_pipe->backbuf_height;
    float pts[2] = { pzx * wd, pzy * ht };
    dt_dev_distort_backtransform(darktable.develop, pts, 1);
    circle->center[0] = pts[0] / darktable.develop->preview_pipe->iwidth;
    circle->center[1] = pts[1] / darktable.develop->preview_pipe->iheight;

    if(form->type & (DT_MASKS_CLONE|DT_MASKS_NON_CLONE))
    {
      circle->radius = dt_conf_get_float("plugins/darkroom/spots/circle_size");
      circle->border = dt_conf_get_float("plugins/darkroom/spots/circle_border");

      // calculate the source position
      if(form->type & DT_MASKS_CLONE)
      {
        dt_masks_set_source_pos_initial_value(gui, DT_MASKS_CIRCLE, form, pzx, pzy);
      }
      else
      {
        // not used by regular masks
        form->source[0] = form->source[1] = 0.0f;
      }
    }
    else
    {
      circle->radius = dt_conf_get_float("plugins/darkroom/masks/circle/size");
      circle->border = dt_conf_get_float("plugins/darkroom/masks/circle/border");
      // not used for masks
      form->source[0] = form->source[1] = 0.0f;
    }
    form->points = g_list_append(form->points, circle);
    dt_masks_gui_form_save_creation(darktable.develop, crea_module, form, gui);

    if(crea_module)
    {
      // we save the move
      dt_dev_add_history_item(darktable.develop, crea_module, TRUE);
      // and we switch in edit mode to show all the forms
      // spots and retouch have their own handling of creation_continuous
      if(gui->creation_continuous && ( strcmp(crea_module->so->op, "spots") == 0 || strcmp(crea_module->so->op, "retouch") == 0))
        dt_masks_set_edit_mode_single_form(crea_module, form->formid, DT_MASKS_EDIT_FULL);
      else if(!gui->creation_continuous)
        dt_masks_set_edit_mode(crea_module, DT_MASKS_EDIT_FULL);
      dt_masks_iop_update(crea_module);
      gui->creation_module = NULL;
    }
    else
    {
      // we select the new form
      dt_dev_masks_selection_change(darktable.develop, form->formid, TRUE);
    }

    // if we draw a clone circle, we start now the source dragging
    if(form->type & (DT_MASKS_CLONE|DT_MASKS_NON_CLONE))
    {
      dt_masks_form_t *grp = darktable.develop->form_visible;
      if(!grp || !(grp->type & DT_MASKS_GROUP)) return 1;
      int pos3 = 0, pos2 = -1;
      GList *fs = g_list_first(grp->points);
      while(fs)
      {
        dt_masks_point_group_t *pt = (dt_masks_point_group_t *)fs->data;
        if(pt->formid == form->formid)
        {
          pos2 = pos3;
          break;
        }
        pos3++;
        fs = g_list_next(fs);
      }
      if(pos2 < 0) return 1;
      dt_masks_form_gui_t *gui2 = darktable.develop->form_gui;
      if(!gui2) return 1;
      if(form->type & DT_MASKS_CLONE)
        gui2->source_dragging = TRUE;
      else
        gui2->form_dragging = TRUE;
      gui2->group_edited = gui2->group_selected = pos2;
      gui2->posx = pzx * darktable.develop->preview_pipe->backbuf_width;
      gui2->posy = pzy * darktable.develop->preview_pipe->backbuf_height;
      gui2->dx = 0.0;
      gui2->dy = 0.0;
      gui2->scrollx = pzx;
      gui2->scrolly = pzy;
      gui2->form_selected = TRUE; // we also want to be selected after button released

      dt_masks_select_form(module, dt_masks_get_from_id(darktable.develop, form->formid));
    }
    //spot and retouch manage creation_continuous in their own way
    if(crea_module && gui->creation_continuous && strcmp(crea_module->so->op, "spots") != 0 && strcmp(crea_module->so->op, "retouch") != 0)
    {
      dt_iop_gui_blend_data_t *bd = (dt_iop_gui_blend_data_t *)crea_module->blend_data;
      for(int n = 0; n < DEVELOP_MASKS_NB_SHAPES; n++)
        if(bd->masks_type[n] == form->type)
          gtk_toggle_button_set_active(GTK_TOGGLE_BUTTON(bd->masks_shapes[n]), TRUE);

      gtk_toggle_button_set_active(GTK_TOGGLE_BUTTON(bd->masks_edit), FALSE);
      dt_masks_form_t *newform = dt_masks_create(form->type);
      dt_masks_change_form_gui(newform);
      darktable.develop->form_gui->creation = TRUE;
      darktable.develop->form_gui->creation_module = crea_module;
      darktable.develop->form_gui->creation_continuous = TRUE;
      darktable.develop->form_gui->creation_continuous_module = crea_module;
    }
    return 1;
  }
  return 0;
}

static int dt_circle_events_button_released(struct dt_iop_module_t *module, float pzx, float pzy, int which,
                                            uint32_t state, dt_masks_form_t *form, int parentid,
                                            dt_masks_form_gui_t *gui, int index)
{
  if(which == 3 && parentid > 0 && gui->edit_mode == DT_MASKS_EDIT_FULL)
  {
    // we hide the form
    if(!(darktable.develop->form_visible->type & DT_MASKS_GROUP))
      dt_masks_change_form_gui(NULL);
    else if(g_list_length(darktable.develop->form_visible->points) < 2)
      dt_masks_change_form_gui(NULL);
    else
    {
      dt_masks_clear_form_gui(darktable.develop);
      GList *forms = g_list_first(darktable.develop->form_visible->points);
      while(forms)
      {
        dt_masks_point_group_t *gpt = (dt_masks_point_group_t *)forms->data;
        if(gpt->formid == form->formid)
        {
          darktable.develop->form_visible->points
              = g_list_remove(darktable.develop->form_visible->points, gpt);
          free(gpt);
          break;
        }
        forms = g_list_next(forms);
      }
      gui->edit_mode = DT_MASKS_EDIT_FULL;
    }

    // we remove the shape
    dt_masks_form_remove(module, dt_masks_get_from_id(darktable.develop, parentid), form);
    return 1;
  }
  if(gui->form_dragging)
  {
    // we get the circle
    dt_masks_point_circle_t *circle = (dt_masks_point_circle_t *)(g_list_first(form->points)->data);

    // we end the form dragging
    gui->form_dragging = FALSE;

    // we change the center value
    float wd = darktable.develop->preview_pipe->backbuf_width;
    float ht = darktable.develop->preview_pipe->backbuf_height;
    float pts[2] = { pzx * wd + gui->dx, pzy * ht + gui->dy };
    dt_dev_distort_backtransform(darktable.develop, pts, 1);
    circle->center[0] = pts[0] / darktable.develop->preview_pipe->iwidth;
    circle->center[1] = pts[1] / darktable.develop->preview_pipe->iheight;
    dt_dev_add_masks_history_item(darktable.develop, module, TRUE);

    // we recreate the form points
    dt_masks_gui_form_remove(form, gui, index);
    dt_masks_gui_form_create(form, gui, index);

    // we save the move
    dt_masks_update_image(darktable.develop);

    if(gui->creation_continuous)
    {
      dt_masks_form_t *form_new = dt_masks_create(form->type);
      dt_masks_change_form_gui(form_new);

      darktable.develop->form_gui->creation = TRUE;
      darktable.develop->form_gui->creation_module = gui->creation_continuous_module;
    }
    return 1;
  }
  else if(gui->source_dragging)
  {
    // we end the form dragging
    gui->source_dragging = FALSE;
    if(gui->scrollx != 0.0 || gui->scrolly != 0.0)
    {
      // if there's no dragging the source is calculated in dt_circle_events_button_pressed()
    }
    else
    {
      // we change the center value
      float wd = darktable.develop->preview_pipe->backbuf_width;
      float ht = darktable.develop->preview_pipe->backbuf_height;
      float pts[2] = { pzx * wd + gui->dx, pzy * ht + gui->dy };

      dt_dev_distort_backtransform(darktable.develop, pts, 1);

      form->source[0] = pts[0] / darktable.develop->preview_pipe->iwidth;
      form->source[1] = pts[1] / darktable.develop->preview_pipe->iheight;
    }
    dt_dev_add_masks_history_item(darktable.develop, module, TRUE);

    // we recreate the form points
    dt_masks_gui_form_remove(form, gui, index);
    dt_masks_gui_form_create(form, gui, index);

    // we save the move
    dt_masks_update_image(darktable.develop);

    if(gui->creation_continuous)
    {
      dt_masks_form_t *form_new = dt_masks_create(form->type);
      dt_masks_change_form_gui(form_new);

      darktable.develop->form_gui->creation = TRUE;
      darktable.develop->form_gui->creation_module = gui->creation_continuous_module;
    }
    return 1;
  }
  return 0;
}

static int dt_circle_events_mouse_moved(struct dt_iop_module_t *module, float pzx, float pzy, double pressure,
                                        int which, dt_masks_form_t *form, int parentid,
                                        dt_masks_form_gui_t *gui, int index)
{
  if(gui->form_dragging || gui->source_dragging)
  {
    dt_control_queue_redraw_center();
    return 1;
  }
  else if(!gui->creation)
  {
    dt_dev_zoom_t zoom = dt_control_get_dev_zoom();
    int closeup = dt_control_get_dev_closeup();
    float zoom_scale = dt_dev_get_zoom_scale(darktable.develop, zoom, 1<<closeup, 1);
    float as = 0.005f / zoom_scale * darktable.develop->preview_pipe->backbuf_width;
    int in, inb, near, ins;
    dt_circle_get_distance(pzx * darktable.develop->preview_pipe->backbuf_width,
                           pzy * darktable.develop->preview_pipe->backbuf_height, as, gui, index, &in, &inb,
                           &near, &ins);
    if(ins)
    {
      gui->form_selected = TRUE;
      gui->source_selected = TRUE;
      gui->border_selected = FALSE;
    }
    else if(inb)
    {
      gui->form_selected = TRUE;
      gui->border_selected = TRUE;
      gui->source_selected = FALSE;
    }
    else if(in)
    {
      gui->form_selected = TRUE;
      gui->border_selected = FALSE;
      gui->source_selected = FALSE;
    }
    else
    {
      gui->form_selected = FALSE;
      gui->border_selected = FALSE;
      gui->source_selected = FALSE;
    }
    dt_control_queue_redraw_center();
    if(!gui->form_selected && !gui->border_selected) return 0;
    if(gui->edit_mode != DT_MASKS_EDIT_FULL) return 0;
    return 1;
  }
  // add a preview when creating a circle
  else if(gui->creation)
  {
    dt_control_queue_redraw_center();
    return 1;
  }

  return 0;
}

static void dt_circle_events_post_expose(cairo_t *cr, float zoom_scale, dt_masks_form_gui_t *gui, int index)
{
  double dashed[] = { 4.0, 4.0 };
  dashed[0] /= zoom_scale;
  dashed[1] /= zoom_scale;
  const int len = sizeof(dashed) / sizeof(dashed[0]);
  dt_masks_form_gui_points_t *gpt = (dt_masks_form_gui_points_t *)g_list_nth_data(gui->points, index);

  // add a preview when creating a circle
  // in creation mode
  if(gui->creation)
  {
    const float pr_d = darktable.develop->preview_downsampling;
    const float iwd = darktable.develop->preview_pipe->iwidth;
    const float iht = darktable.develop->preview_pipe->iheight;
    const float min_iwd_iht = pr_d * MIN(iwd,iht);
    if(gui->guipoints_count == 0)
    {
      dt_masks_form_t *form = darktable.develop->form_visible;
      if(!form) return;

      float radius1 = 0.0f, radius2 = 0.0f;
      if(form->type & (DT_MASKS_CLONE | DT_MASKS_NON_CLONE))
      {
        radius1 = dt_conf_get_float("plugins/darkroom/spots/circle_size");
        radius2 = dt_conf_get_float("plugins/darkroom/spots/circle_border");
      }
      else
      {
        radius1 = dt_conf_get_float("plugins/darkroom/masks/circle/size");
        radius2 = dt_conf_get_float("plugins/darkroom/masks/circle/border");
      }
      radius2 += radius1;
      radius1 *= min_iwd_iht;
      radius2 *= min_iwd_iht;

      float xpos = 0.0f, ypos = 0.0f;
      if((gui->posx == -1.0f && gui->posy == -1.0f) || gui->mouse_leaved_center)
      {
        const float zoom_x = dt_control_get_dev_zoom_x();
        const float zoom_y = dt_control_get_dev_zoom_y();
        xpos = (.5f + zoom_x) * darktable.develop->preview_pipe->backbuf_width;
        ypos = (.5f + zoom_y) * darktable.develop->preview_pipe->backbuf_height;
      }
      else
      {
        xpos = gui->posx;
        ypos = gui->posy;
      }

      cairo_save(cr);

      // draw circle
      cairo_set_dash(cr, dashed, 0, 0);
      cairo_set_line_width(cr, 3.0 / zoom_scale);
      dt_draw_set_color_overlay(cr, 0.3, 0.8);

      cairo_arc(cr, xpos, ypos, radius1, 0, 2.0 * M_PI);

      cairo_stroke_preserve(cr);
      cairo_set_line_width(cr, 1.0 / zoom_scale);
      dt_draw_set_color_overlay(cr, 0.8, 0.8);
      cairo_stroke(cr);

      // draw border
      cairo_set_dash(cr, dashed, len, 0);
      cairo_set_line_width(cr, 1.0 / zoom_scale);
      dt_draw_set_color_overlay(cr, 0.3, 0.8);

      cairo_arc(cr, xpos, ypos, radius2, 0, 2.0 * M_PI);

      cairo_stroke_preserve(cr);
      cairo_set_line_width(cr, 1.0 / zoom_scale);
      dt_draw_set_color_overlay(cr, 0.8, 0.8);
      cairo_set_dash(cr, dashed, len, 4);
      cairo_stroke(cr);

      // draw a cross where the source will be created
      if(form->type & DT_MASKS_CLONE)
      {
        float x = 0.0f, y = 0.0f;
        dt_masks_calculate_source_pos_value(gui, DT_MASKS_CIRCLE, xpos, ypos, xpos, ypos, &x, &y, FALSE);
        dt_masks_draw_clone_source_pos(cr, zoom_scale, x, y);
      }

      cairo_restore(cr);
    }

    return;
  }

  if(!gpt) return;
  float dx = 0.0f, dy = 0.0f, dxs = 0.0f, dys = 0.0f;
  if((gui->group_selected == index) && gui->form_dragging)
  {
    dx = gui->posx + gui->dx - gpt->points[0];
    dy = gui->posy + gui->dy - gpt->points[1];
  }
  if((gui->group_selected == index) && gui->source_dragging)
  {
    dxs = gui->posx + gui->dx - gpt->source[0];
    dys = gui->posy + gui->dy - gpt->source[1];
  }

  if(gpt->points_count > 6)
  {
    cairo_set_dash(cr, dashed, 0, 0);
    if((gui->group_selected == index) && (gui->form_selected || gui->form_dragging))
      cairo_set_line_width(cr, 5.0 / zoom_scale);
    else
      cairo_set_line_width(cr, 3.0 / zoom_scale);
    dt_draw_set_color_overlay(cr, 0.3, 0.8);
    cairo_move_to(cr, gpt->points[2] + dx, gpt->points[3] + dy);
    for(int i = 2; i < gpt->points_count; i++)
    {
      cairo_line_to(cr, gpt->points[i * 2] + dx, gpt->points[i * 2 + 1] + dy);
    }
    cairo_line_to(cr, gpt->points[2] + dx, gpt->points[3] + dy);
    cairo_stroke_preserve(cr);
    if((gui->group_selected == index) && (gui->form_selected || gui->form_dragging))
      cairo_set_line_width(cr, 2.0 / zoom_scale);
    else
      cairo_set_line_width(cr, 1.0 / zoom_scale);
    dt_draw_set_color_overlay(cr, 0.8, 0.8);
    cairo_stroke(cr);
  }

  // draw border
  if((gui->group_selected == index) && gpt->border_count > 6)
  {
    cairo_set_dash(cr, dashed, len, 0);
    if((gui->group_selected == index) && (gui->border_selected))
      cairo_set_line_width(cr, 2.0 / zoom_scale);
    else
      cairo_set_line_width(cr, 1.0 / zoom_scale);
    dt_draw_set_color_overlay(cr, 0.3, 0.8);

    cairo_move_to(cr, gpt->border[2] + dx, gpt->border[3] + dy);
    for(int i = 2; i < gpt->border_count; i++)
    {
      cairo_line_to(cr, gpt->border[i * 2] + dx, gpt->border[i * 2 + 1] + dy);
    }
    cairo_line_to(cr, gpt->border[2] + dx, gpt->border[3] + dy);

    cairo_stroke_preserve(cr);
    if((gui->group_selected == index) && (gui->border_selected))
      cairo_set_line_width(cr, 2.0 / zoom_scale);
    else
      cairo_set_line_width(cr, 1.0 / zoom_scale);
    dt_draw_set_color_overlay(cr, 0.8, 0.8);
    cairo_set_dash(cr, dashed, len, 4);
    cairo_stroke(cr);
  }

  // draw the source if any
  if(gpt->source_count > 6)
  {
    const float pr_d = darktable.develop->preview_downsampling;
    const float radius = fabs(gpt->points[2] - gpt->points[0]);

    // compute the dest inner circle intersection with the line from source center to dest center.
    const float cdx = gpt->source[0] + dxs - gpt->points[0] - dx;
    const float cdy = gpt->source[1] + dys - gpt->points[1] - dy;

    // we don't draw the line if source==point
    if(cdx != 0.0 && cdy != 0.0)
    {
      cairo_set_line_cap(cr, CAIRO_LINE_CAP_ROUND);
      float cangle = atanf(cdx / cdy);

      if(cdy > 0)
        cangle = (M_PI / 2) - cangle;
      else
        cangle = -(M_PI / 2) - cangle;

      // (arrowx,arrowy) is the point of intersection, we move it (factor 1.11) a bit farther than the
      // inner circle to avoid superposition.
      const float arrowx = gpt->points[0] + 1.11 * radius * cosf(cangle) + dx;
      const float arrowy = gpt->points[1] + 1.11 * radius * sinf(cangle) + dy;

      cairo_move_to(cr, gpt->source[0] + dxs, gpt->source[1] + dys); // source center
      cairo_line_to(cr, arrowx, arrowy);                             // dest border
      // then draw to line for the arrow itself
      const float arrow_scale = 6.0f * pr_d;
      cairo_move_to(cr, arrowx + arrow_scale * cosf(cangle + (0.4f)),
                    arrowy + arrow_scale * sinf(cangle + (0.4f)));
      cairo_line_to(cr, arrowx, arrowy);
      cairo_line_to(cr, arrowx + arrow_scale * cosf(cangle - (0.4f)),
                    arrowy + arrow_scale * sinf(cangle - (0.4f)));

      cairo_set_dash(cr, dashed, 0, 0);
      if((gui->group_selected == index) && (gui->form_selected || gui->form_dragging))
        cairo_set_line_width(cr, 2.5 / zoom_scale);
      else
        cairo_set_line_width(cr, 1.5 / zoom_scale);
      dt_draw_set_color_overlay(cr, 0.3, 0.8);
      cairo_stroke_preserve(cr);
      if((gui->group_selected == index) && (gui->form_selected || gui->form_dragging))
        cairo_set_line_width(cr, 1.0 / zoom_scale);
      else
        cairo_set_line_width(cr, 0.5 / zoom_scale);
      dt_draw_set_color_overlay(cr, 0.8, 0.8);
      cairo_stroke(cr);
    }

    // we draw the source
    cairo_set_dash(cr, dashed, 0, 0);
    if((gui->group_selected == index) && (gui->form_selected || gui->form_dragging))
      cairo_set_line_width(cr, 2.5 / zoom_scale);
    else
      cairo_set_line_width(cr, 1.5 / zoom_scale);
    dt_draw_set_color_overlay(cr, 0.3, 0.8);
    cairo_move_to(cr, gpt->source[2] + dxs, gpt->source[3] + dys);
    for(int i = 2; i < gpt->source_count; i++)
    {
      cairo_line_to(cr, gpt->source[i * 2] + dxs, gpt->source[i * 2 + 1] + dys);
    }
    cairo_line_to(cr, gpt->source[2] + dxs, gpt->source[3] + dys);
    cairo_stroke_preserve(cr);
    if((gui->group_selected == index) && (gui->form_selected || gui->form_dragging))
      cairo_set_line_width(cr, 1.0 / zoom_scale);
    else
      cairo_set_line_width(cr, 0.5 / zoom_scale);
    dt_draw_set_color_overlay(cr, 0.8, 0.8);
    cairo_stroke(cr);
  }
}

static int dt_circle_get_points(dt_develop_t *dev, float x, float y, float radius, float **points,
                                int *points_count)
{
  float wd = dev->preview_pipe->iwidth;
  float ht = dev->preview_pipe->iheight;

  // how many points do we need ?
  float r = radius * MIN(wd, ht);
  int l = MAX(100, (int)(2.0 * M_PI * r));

  // buffer allocations
  *points = dt_alloc_align_float(2 * (l + 1));
  if(*points == NULL)
  {
    *points_count = 0;
    return 0;
  }
  *points_count = l + 1;

  // now we set the points
  (*points)[0] = x * wd;
  (*points)[1] = y * ht;
  for(int i = 1; i < l + 1; i++)
  {
    float alpha = (i - 1) * 2.0 * M_PI / (float)l;
    (*points)[i * 2] = (*points)[0] + r * cosf(alpha);
    (*points)[i * 2 + 1] = (*points)[1] + r * sinf(alpha);
  }

  // and we transform them with all distorted modules
  if(dt_dev_distort_transform(dev, *points, l + 1)) return 1;

  // if we failed, then free all and return
  dt_free_align(*points);
  *points = NULL;
  *points_count = 0;
  return 0;
}

static int dt_circle_get_source_area(dt_iop_module_t *module, dt_dev_pixelpipe_iop_t *piece,
                                     dt_masks_form_t *form, int *width, int *height, int *posx, int *posy)
{
  // we get the circle values
  dt_masks_point_circle_t *circle = (dt_masks_point_circle_t *)(g_list_first(form->points)->data);
  float wd = piece->pipe->iwidth, ht = piece->pipe->iheight;

  float r = (circle->radius + circle->border) * MIN(wd, ht);
  int l = (int)(2.0 * M_PI * r);
  // buffer allocations
  float *const restrict points = dt_alloc_align_float(2 * (l + 1));
  if(points == NULL)
    return 0;

  // now we set the points
  points[0] = form->source[0] * wd;
  points[1] = form->source[1] * ht;
  for(int i = 1; i < l + 1; i++)
  {
    float alpha = (i - 1) * 2.0 * M_PI / (float)l;
    points[i * 2] = points[0] + r * cosf(alpha);
    points[i * 2 + 1] = points[1] + r * sinf(alpha);
  }

  // and we transform them with all distorted modules
  if(!dt_dev_distort_transform_plus(darktable.develop, piece->pipe, module->iop_order, DT_DEV_TRANSFORM_DIR_BACK_INCL, points, l + 1))
  {
    dt_free_align(points);
    return 0;
  }

  // now we search min and max
  float xmin = 0.0f, xmax = 0.0f, ymin = 0.0f, ymax = 0.0f;
  xmin = ymin = FLT_MAX;
  xmax = ymax = FLT_MIN;
  for(int i = 1; i < l + 1; i++)
  {
    xmin = fminf(points[i * 2], xmin);
    xmax = fmaxf(points[i * 2], xmax);
    ymin = fminf(points[i * 2 + 1], ymin);
    ymax = fmaxf(points[i * 2 + 1], ymax);
  }
  dt_free_align(points);
  // and we set values
  *posx = xmin;
  *posy = ymin;
  *width = (xmax - xmin);
  *height = (ymax - ymin);
  return 1;
}

static int dt_circle_get_area(const dt_iop_module_t *const restrict module,
                              const dt_dev_pixelpipe_iop_t *const restrict piece,
                              dt_masks_form_t *const restrict form,
                              int *width, int *height, int *posx, int *posy)
{
  // we get the circle values
  dt_masks_point_circle_t *circle = (dt_masks_point_circle_t *)(g_list_first(form->points)->data);
  float wd = piece->pipe->iwidth, ht = piece->pipe->iheight;

  float r = (circle->radius + circle->border) * MIN(wd, ht);
  int l = (int)(2.0 * M_PI * r);
  // buffer allocations
  float *const restrict points = dt_alloc_align_float(2 * (l + 1));
  if(points == NULL)
    return 0;

  // now we set the points
  points[0] = circle->center[0] * wd;
  points[1] = circle->center[1] * ht;
  for(int i = 1; i < l + 1; i++)
  {
    float alpha = (i - 1) * 2.0 * M_PI / (float)l;
    points[i * 2] = points[0] + r * cosf(alpha);
    points[i * 2 + 1] = points[1] + r * sinf(alpha);
  }

  // and we transform them with all distorted modules
  if(!dt_dev_distort_transform_plus(module->dev, piece->pipe, module->iop_order, DT_DEV_TRANSFORM_DIR_BACK_INCL, points, l + 1))
  {
    dt_free_align(points);
    return 0;
  }

  // now we search min and max
  float xmin = 0.0f, xmax = 0.0f, ymin = 0.0f, ymax = 0.0f;
  xmin = ymin = FLT_MAX;
  xmax = ymax = FLT_MIN;
  for(int i = 1; i < l + 1; i++)
  {
    xmin = fminf(points[i * 2], xmin);
    xmax = fmaxf(points[i * 2], xmax);
    ymin = fminf(points[i * 2 + 1], ymin);
    ymax = fmaxf(points[i * 2 + 1], ymax);
  }
  dt_free_align(points);

  // and we set values
  *posx = xmin;
  *posy = ymin;
  *width = (xmax - xmin);
  *height = (ymax - ymin);
  return 1;
}

static int dt_circle_get_mask(const dt_iop_module_t *const restrict module,
                              const dt_dev_pixelpipe_iop_t *const restrict piece,
                              dt_masks_form_t *const restrict form,
                              float **buffer, int *width, int *height, int *posx, int *posy)
{
  double start2 = dt_get_wtime();

  // we get the area
  if(!dt_circle_get_area(module, piece, form, width, height, posx, posy)) return 0;

  if(darktable.unmuted & DT_DEBUG_PERF)
    dt_print(DT_DEBUG_MASKS, "[masks %s] circle area took %0.04f sec\n", form->name, dt_get_wtime() - start2);
  start2 = dt_get_wtime();

  // we get the circle values
  dt_masks_point_circle_t *const restrict circle = (dt_masks_point_circle_t *)(g_list_first(form->points)->data);

  // we create a buffer of points with all points in the area
  const int w = *width, h = *height;
  float *const restrict points = dt_alloc_align_float(w * h * 2);
  if(points == NULL)
    return 0;

  const float pos_x = *posx;
  const float pos_y = *posy;
#ifdef _OPENMP
#pragma omp parallel for default(none) \
  dt_omp_firstprivate(h, w) \
  dt_omp_sharedconst(points, pos_x, pos_y) \
  schedule(static) if(h*w > 50000) num_threads(MIN(darktable.num_openmp_threads,(h*w)/20000))
#endif
  for(int i = 0; i < h; i++)
  {
    float *const restrict p = points + 2 * i * w;
    const float y = i + pos_y;
#ifdef _OPENMP
#pragma omp simd aligned(points : 64)
#endif
    for(int j = 0; j < w; j++)
    {
      p[2*j] = pos_x + j;
      p[2*j + 1] = y;
    }
  }
  if(darktable.unmuted & DT_DEBUG_PERF)
    dt_print(DT_DEBUG_MASKS, "[masks %s] circle draw took %0.04f sec\n", form->name, dt_get_wtime() - start2);

  start2 = dt_get_wtime();

  // we back transform all this points
  if(!dt_dev_distort_backtransform_plus(module->dev, piece->pipe, module->iop_order, DT_DEV_TRANSFORM_DIR_BACK_INCL, points, w * h))
  {
    dt_free_align(points);
    return 0;
  }

  if(darktable.unmuted & DT_DEBUG_PERF)
    dt_print(DT_DEBUG_MASKS, "[masks %s] circle transform took %0.04f sec\n", form->name,
             dt_get_wtime() - start2);
  start2 = dt_get_wtime();

  // we allocate the buffer
  *buffer = dt_alloc_align_float(w * h);
  if(*buffer == NULL)
  {
    dt_free_align(points);
    return 0;
  }

  // we populate the buffer
  float *const restrict ptbuffer = *buffer;
  const int wi = piece->pipe->iwidth, hi = piece->pipe->iheight;
  const int mindim = MIN(wi, hi);
  const float centerx = circle->center[0] * wi;
  const float centery = circle->center[1] * hi;
  const float radius2 = circle->radius * mindim * circle->radius * mindim;
  const float total2 = (circle->radius + circle->border) * mindim * (circle->radius + circle->border) * mindim;
  const float border2 = total2 - radius2;
  const float *const points_y = points + 1;
#ifdef _OPENMP
#pragma omp parallel for default(none)  \
  dt_omp_firstprivate(h, w) \
  dt_omp_sharedconst(border2, total2, centerx, centery, points, points_y, ptbuffer) \
  schedule(simd:static) if(h*w > 50000) num_threads(MIN(darktable.num_openmp_threads,(h*w)/20000))
#endif
  for(int i = 0 ; i < h*w; i++)
  {
    // find the square of the distance from the center
    const float l2 = sqf(points[2 * i] - centerx) + sqf(points_y[2 * i] - centery);
    // quadratic falloff between the circle's radius and the radius of the outside of the feathering
    const float ratio = (total2 - l2) / border2;
    // enforce 1.0 inside the circle and 0.0 outside the feathering
    const float f = CLAMP(ratio, 0.0f, 1.0f);
    ptbuffer[i] = f * f;
  }

  dt_free_align(points);

  if(darktable.unmuted & DT_DEBUG_PERF)
    dt_print(DT_DEBUG_MASKS, "[masks %s] circle fill took %0.04f sec\n", form->name, dt_get_wtime() - start2);

  return 1;
}


static int dt_circle_get_mask_roi(const dt_iop_module_t *const restrict module,
                                  const dt_dev_pixelpipe_iop_t *const restrict piece,
                                  dt_masks_form_t *const form, const dt_iop_roi_t *const roi,
                                  float *const restrict buffer)
{
  double start1 = dt_get_wtime();
  double start2 = start1;

  // we get the circle parameters
  dt_masks_point_circle_t *circle = (dt_masks_point_circle_t *)(g_list_first(form->points)->data);
  const int wi = piece->pipe->iwidth, hi = piece->pipe->iheight;
  const float centerx = circle->center[0] * wi;
  const float centery = circle->center[1] * hi;
  const int mindim = MIN(wi, hi);
  const float radius2 = circle->radius * mindim * circle->radius * mindim;
  const float total = (circle->radius + circle->border) * mindim;
  const float total2 = total * total;
  const float border2 = total2 - radius2;

  // we create a buffer of grid points for later interpolation: higher speed and reduced memory footprint;
  // we match size of buffer to bounding box around the shape
  const int w = roi->width;
  const int h = roi->height;
  const int px = roi->x;
  const int py = roi->y;
  const float iscale = 1.0f / roi->scale;
  const int grid = CLAMP((10.0f * roi->scale + 2.0f) / 3.0f, 1, 4); // scale dependent resolution
  const int gw = (w + grid - 1) / grid + 1;  // grid dimension of total roi
  const int gh = (h + grid - 1) / grid + 1;  // grid dimension of total roi

  // initialize output buffer with zero
  memset(buffer, 0, (size_t)w * h * sizeof(float));

  if(darktable.unmuted & DT_DEBUG_PERF)
    dt_print(DT_DEBUG_MASKS, "[masks %s] circle init took %0.04f sec\n", form->name, dt_get_wtime() - start2);
  start2 = dt_get_wtime();

  // we look at the outer circle of the shape - no effects outside of this circle;
  // we need many points as we do not know how the circle might get distorted in the pixelpipe
  const size_t circpts = dt_masks_roundup(MIN(360, 2 * M_PI * total2), 8);
  float *const restrict circ = dt_alloc_align_float(circpts * 2);
  if(circ == NULL) return 0;

#ifdef _OPENMP
#if !defined(__SUNOS__) && !defined(__NetBSD__)
#pragma omp parallel for default(none) \
  dt_omp_firstprivate(circpts, centerx, centery, total) \
  dt_omp_sharedconst(circ) schedule(static) if(circpts/8 > 1000)
#else
#pragma omp parallel for shared(points) schedule(static)
#endif
#endif
  for(int n = 0; n < circpts / 8; n++)
  {
    const float phi = (2.0f * M_PI * n) / circpts;
    const float x = total * cosf(phi);
    const float y = total * sinf(phi);
<<<<<<< HEAD
    const float cx = centerx;
    const float cy = centery;
=======
    const float cx = center[0];
    const float cy = center[1];
>>>>>>> aa849453
    const int index_x = 2 * n * 8;
    const int index_y = 2 * n * 8 + 1;
    // take advantage of symmetry
    circ[index_x] = cx + x;
    circ[index_y] = cy + y;
    circ[index_x + 2] = cx + x;
    circ[index_y + 2] = cy - y;
    circ[index_x + 4] = cx - x;
    circ[index_y + 4] = cy + y;
    circ[index_x + 6] = cx - x;
    circ[index_y + 6] = cy - y;
    circ[index_x + 8] = cx + y;
    circ[index_y + 8] = cy + x;
    circ[index_x + 10] = cx + y;
    circ[index_y + 10] = cy - x;
    circ[index_x + 12] = cx - y;
    circ[index_y + 12] = cy + x;
    circ[index_x + 14] = cx - y;
    circ[index_y + 14] = cy - x;
  }

  // we transform the outer circle from input image coordinates to current point in pixelpipe
  if(!dt_dev_distort_transform_plus(module->dev, piece->pipe, module->iop_order, DT_DEV_TRANSFORM_DIR_BACK_INCL, circ,
                                        circpts))
  {
    dt_free_align(circ);
    return 0;
  }

  if(darktable.unmuted & DT_DEBUG_PERF)
    dt_print(DT_DEBUG_MASKS, "[masks %s] circle outline took %0.04f sec\n", form->name, dt_get_wtime() - start2);
  start2 = dt_get_wtime();

  // we get the min/max values ...
  float xmin = FLT_MAX, ymin = FLT_MAX, xmax = FLT_MIN, ymax = FLT_MIN;
  for(int n = 0; n < circpts; n++)
  {
    // just in case that transform throws surprising values
    if(!(isnormal(circ[2 * n]) && isnormal(circ[2 * n + 1]))) continue;

    xmin = MIN(xmin, circ[2 * n]);
    xmax = MAX(xmax, circ[2 * n]);
    ymin = MIN(ymin, circ[2 * n + 1]);
    ymax = MAX(ymax, circ[2 * n + 1]);
  }

#if 0
  printf("xmin %f, xmax %f, ymin %f, ymax %f\n", xmin, xmax, ymin, ymax);
  printf("wi %d, hi %d, iscale %f\n", wi, hi, iscale);
  printf("w %d, h %d, px %d, py %d\n", w, h, px, py);
#endif

  // ... and calculate the bounding box with a bit of reserve
  const int bbxm = CLAMP((int)floorf(xmin / iscale - px) / grid - 1, 0, gw - 1);
  const int bbXM = CLAMP((int)ceilf(xmax / iscale - px) / grid + 2, 0, gw - 1);
  const int bbym = CLAMP((int)floorf(ymin / iscale - py) / grid - 1, 0, gh - 1);
  const int bbYM = CLAMP((int)ceilf(ymax / iscale - py) / grid + 2, 0, gh - 1);
  const int bbw = bbXM - bbxm + 1;
  const int bbh = bbYM - bbym + 1;

#if 0
  printf("bbxm %d, bbXM %d, bbym %d, bbYM %d\n", bbxm, bbXM, bbym, bbYM);
  printf("gw %d, gh %d, bbw %d, bbh %d\n", gw, gh, bbw, bbh);
#endif

  dt_free_align(circ);

  if(darktable.unmuted & DT_DEBUG_PERF)
    dt_print(DT_DEBUG_MASKS, "[masks %s] circle bounding box took %0.04f sec\n", form->name, dt_get_wtime() - start2);
  start2 = dt_get_wtime();

  // check if there is anything to do at all;
  // only if width and height of bounding box is 2 or greater the shape lies inside of roi and requires action
  if(bbw <= 1 || bbh <= 1)
    return 1;


  float *const restrict points = dt_alloc_align_float((size_t)bbw * bbh * 2);
  if(points == NULL) return 0;

  // we populate the grid points in module coordinates
#ifdef _OPENMP
#if !defined(__SUNOS__) && !defined(__NetBSD__)
#pragma omp parallel for default(none) \
  dt_omp_firstprivate(iscale, bbxm, bbym, bbXM, bbYM, bbw, px, py, grid) \
  dt_omp_sharedconst(points) \
  schedule(static) collapse(2) if(bbw*bbh > 50000)
#else
#pragma omp parallel for shared(points)
#endif
#endif
  for(int j = bbym; j <= bbYM; j++)
    for(int i = bbxm; i <= bbXM; i++)
    {
      const size_t index = (size_t)(j - bbym) * bbw + i - bbxm;
      points[index * 2] = (grid * i + px) * iscale;
      points[index * 2 + 1] = (grid * j + py) * iscale;
    }

  if(darktable.unmuted & DT_DEBUG_PERF)
    dt_print(DT_DEBUG_MASKS, "[masks %s] circle grid took %0.04f sec\n", form->name, dt_get_wtime() - start2);
  start2 = dt_get_wtime();

  // we back transform all these points to the input image coordinates
  if(!dt_dev_distort_backtransform_plus(module->dev, piece->pipe, module->iop_order, DT_DEV_TRANSFORM_DIR_BACK_INCL, points,
                                        (size_t)bbw * bbh))
  {
    dt_free_align(points);
    return 0;
  }

  if(darktable.unmuted & DT_DEBUG_PERF)
    dt_print(DT_DEBUG_MASKS, "[masks %s] circle transform took %0.04f sec\n", form->name,
             dt_get_wtime() - start2);
  start2 = dt_get_wtime();


  // we calculate the mask values at the transformed points;
  // for results: re-use the points array
#ifdef _OPENMP
#if !defined(__SUNOS__) && !defined(__NetBSD__)
#pragma omp parallel for default(none) \
  dt_omp_firstprivate(bbh, bbw, centerx, centery, border2, total2) \
  dt_omp_sharedconst(points) \
  schedule(static) collapse(2) if(bbh*bbw > 50000) num_threads(MIN(darktable.num_openmp_threads,(h*w)/20000))
#else
#pragma omp parallel for shared(points)
#endif
#endif
  for(int j = 0; j < bbh; j++)
    for(int i = 0; i < bbw; i++)
    {
      const size_t index = (size_t)j * bbw + i;
      // find the square of the distance from the center
      const float l2 = sqf(points[2 * index] - centerx) + sqf(points[2 * index + 1] - centery);
      // quadratic falloff between the circle's radius and the radius of the outside of the feathering
      const float ratio = (total2 - l2) / border2;
      // enforce 1.0 inside the circle and 0.0 outside the feathering
      const float f = CLAMP(ratio, 0.0f, 1.0f);
      points[2*index] = f * f;
    }

  if(darktable.unmuted & DT_DEBUG_PERF)
    dt_print(DT_DEBUG_MASKS, "[masks %s] circle draw took %0.04f sec\n", form->name,
             dt_get_wtime() - start2);
  start2 = dt_get_wtime();

  // we fill the pre-initialized output buffer by interpolation;
  // we only need to take the contents of our bounding box into account
  const int endx = MIN(w, bbXM * grid);
  const int endy = MIN(h, bbYM * grid);
#ifdef _OPENMP
#if !defined(__SUNOS__) && !defined(__NetBSD__)
#pragma omp parallel for default(none) \
  dt_omp_firstprivate(grid, bbxm, bbym, bbw, endx, endy, w) \
  dt_omp_sharedconst(buffer, points) schedule(static)
#else
#pragma omp parallel for shared(buffer)
#endif
#endif
  for(int j = bbym * grid; j < endy; j++)
  {
    const int jj = j % grid;
    const int mj = j / grid - bbym;
    for(int i = bbxm * grid; i < endx; i++)
    {
      const int ii = i % grid;
      const int mi = i / grid - bbxm;
      const size_t mindex = (size_t)mj * bbw + mi;
      buffer[(size_t)j * w + i]
          = (points[mindex * 2] * (grid - ii) * (grid - jj) + points[(mindex + 1) * 2] * ii * (grid - jj)
             + points[(mindex + bbw) * 2] * (grid - ii) * jj + points[(mindex + bbw + 1) * 2] * ii * jj)
            / (grid * grid);
    }
  }

  dt_free_align(points);

  if(darktable.unmuted & DT_DEBUG_PERF)
  {
    dt_print(DT_DEBUG_MASKS, "[masks %s] circle fill took %0.04f sec\n", form->name, dt_get_wtime() - start2);
    dt_print(DT_DEBUG_MASKS, "[masks %s] circle total render took %0.04f sec\n", form->name,
             dt_get_wtime() - start1);
  }

  return 1;
}



// modelines: These editor modelines have been set for all relevant files by tools/update_modelines.sh
// vim: shiftwidth=2 expandtab tabstop=2 cindent
// kate: tab-indents: off; indent-width 2; replace-tabs on; indent-mode cstyle; remove-trailing-spaces modified;<|MERGE_RESOLUTION|>--- conflicted
+++ resolved
@@ -1029,13 +1029,8 @@
     const float phi = (2.0f * M_PI * n) / circpts;
     const float x = total * cosf(phi);
     const float y = total * sinf(phi);
-<<<<<<< HEAD
     const float cx = centerx;
     const float cy = centery;
-=======
-    const float cx = center[0];
-    const float cy = center[1];
->>>>>>> aa849453
     const int index_x = 2 * n * 8;
     const int index_y = 2 * n * 8 + 1;
     // take advantage of symmetry
