--- conflicted
+++ resolved
@@ -369,11 +369,7 @@
   module->params = malloc(sizeof(dt_iop_nlmeans_params_t));
   module->default_params = malloc(sizeof(dt_iop_nlmeans_params_t));
   // about the first thing to do in Lab space:
-<<<<<<< HEAD
   module->priority = 437; // module order created by iop_dependencies.py, do not edit!
-=======
-  module->priority = 456; // module order created by iop_dependencies.py, do not edit!
->>>>>>> e4912c6f
   module->params_size = sizeof(dt_iop_nlmeans_params_t);
   module->gui_data = NULL;
   module->data = NULL;
