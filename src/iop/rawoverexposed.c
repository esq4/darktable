/*
   This file is part of darktable,
   Copyright (C) 2016-2021 darktable developers.

   darktable is free software: you can redistribute it and/or modify
   it under the terms of the GNU General Public License as published by
   the Free Software Foundation, either version 3 of the License, or
   (at your option) any later version.

   darktable is distributed in the hope that it will be useful,
   but WITHOUT ANY WARRANTY; without even the implied warranty of
   MERCHANTABILITY or FITNESS FOR A PARTICULAR PURPOSE.  See the
   GNU General Public License for more details.

   You should have received a copy of the GNU General Public License
   along with darktable.  If not, see <http://www.gnu.org/licenses/>.
 */

#ifdef HAVE_CONFIG_H
#include "config.h"
#endif

#include "common/darktable.h"    // for darktable, darktable_t, dt_alloc_a...
#include "common/image.h"        // for dt_image_t, ::DT_IMAGE_4BAYER
#include "common/imagebuf.h"     // for dt_iop_image_copy_by_size
#include "common/mipmap_cache.h" // for dt_mipmap_buffer_t, dt_mipmap_cach...
#include "common/opencl.h"
#include "control/control.h"      // for dt_control_log
#include "develop/develop.h"      // for dt_develop_t, dt_develop_t::(anony...
#include "develop/imageop.h"      // for dt_iop_module_t, dt_iop_roi_t, dt_...
#include "develop/imageop_math.h" // for FC, FCxtrans
#include "develop/pixelpipe.h"    // for dt_dev_pixelpipe_type_t::DT_DEV_PI...
#include "develop/tiling.h"
#include "iop/iop_api.h"          // for dt_iop_params_t
#include <glib/gi18n.h>           // for _
#include <gtk/gtktypes.h>         // for GtkWidget
#include <stdint.h>               // for uint16_t, uint8_t, uint32_t
#include <stdlib.h>               // for size_t, free, NULL, calloc, malloc
#include <string.h>               // for memcpy

DT_MODULE(1)

typedef struct dt_iop_rawoverexposed_t
{
  int dummy;
} dt_iop_rawoverexposed_t;

static const float dt_iop_rawoverexposed_colors[][4] __attribute__((aligned(64))) = {
  { 1.0f, 0.0f, 0.0f, 1.0f }, // red
  { 0.0f, 1.0f, 0.0f, 1.0f }, // green
  { 0.0f, 0.0f, 1.0f, 1.0f }, // blue
  { 0.0f, 0.0f, 0.0f, 1.0f }  // black
};

typedef struct dt_iop_rawoverexposed_data_t
{
  unsigned int threshold[4];
} dt_iop_rawoverexposed_data_t;

typedef struct dt_iop_rawoverexposed_global_data_t
{
  int kernel_rawoverexposed_mark_cfa;
  int kernel_rawoverexposed_mark_solid;
  int kernel_rawoverexposed_falsecolor;
} dt_iop_rawoverexposed_global_data_t;

const char *name()
{
  return _("raw overexposed");
}

int default_group()
{
  return IOP_GROUP_BASIC | IOP_GROUP_TECHNICAL;
}

int flags()
{
  return IOP_FLAGS_ALLOW_TILING | IOP_FLAGS_HIDDEN | IOP_FLAGS_ONE_INSTANCE | IOP_FLAGS_NO_HISTORY_STACK;
}

int default_colorspace(dt_iop_module_t *self, dt_dev_pixelpipe_t *pipe, dt_dev_pixelpipe_iop_t *piece)
{
  return IOP_CS_RGB;
}

static void process_common_setup(dt_iop_module_t *self, dt_dev_pixelpipe_iop_t *piece)
{
  dt_develop_t *dev = self->dev;
  dt_iop_rawoverexposed_data_t *d = piece->data;

  // 4BAYER is not supported by this module yet anyway.
  const int ch = (dev->image_storage.flags & DT_IMAGE_4BAYER) ? 4 : 3;

<<<<<<< HEAD
  float threshold;

  // the clipping is detected as >1.0 after white level normalization

  /*
   * yes, technically, sensor clipping needs to be detected not accounting
   * for white balance.
   *
   * but we are not after technical sensor clipping.
   *
   * pick some image that is overexposed, disable highlight clipping, apply
   * negative exposure compensation. you'll see magenta highlight.
   * if comment-out that ^ wb division, the module would not mark that
   * area with magenta highlights as clipped, because technically
   * the channels are not clipped, even though the colour is wrong.
   *
   * but we do want to see those magenta highlights marked...
   */

//ab мне интересно недо/переэкспонирование на сенсоре (в raw); учёт ББ мне не нужен.
//  if(piece->pipe->dsc.temperature.enabled)
//  {
//    threshold = FLT_MAX;

//    // so to detect the color clipping, we need to take white balance into account.
//    for(int k = 0; k < ch; k++) threshold = fminf(threshold, piece->pipe->dsc.temperature.coeffs[k]);
//  }
//  else
//  {
//    threshold = 1.0f;
//  }
  threshold = 1.0f;
  //ba

  threshold *= dev->rawoverexposed.threshold;
=======
  // the clipping is detected as (raw value > threshold) 
  float threshold = dev->rawoverexposed.threshold;
>>>>>>> 0e8ad86d

  for(int k = 0; k < ch; k++)
  {
    // here is our threshold
    float chthr = threshold;

<<<<<<< HEAD
    // but we check it on the raw input buffer, so we need backtransform threshold

    // "undo" temperature iop
//ab мне интересно недо/переэкспонирование на сенсоре (в raw); учёт ББ мне не нужен.
//ab    if(piece->pipe->dsc.temperature.enabled) chthr /= piece->pipe->dsc.temperature.coeffs[k];

=======
>>>>>>> 0e8ad86d
    // "undo" rawprepare iop
    chthr *= piece->pipe->dsc.rawprepare.raw_white_point - piece->pipe->dsc.rawprepare.raw_black_level;
    chthr += piece->pipe->dsc.rawprepare.raw_black_level;

    // and this is that threshold, but in raw input buffer values
    d->threshold[k] = (unsigned int)chthr;
  }
}

void process(dt_iop_module_t *self, dt_dev_pixelpipe_iop_t *piece, const void *const ivoid, void *const ovoid,
             const dt_iop_roi_t *const roi_in, const dt_iop_roi_t *const roi_out)
{
  const dt_iop_rawoverexposed_data_t *const d = piece->data;

  process_common_setup(self, piece);

  dt_develop_t *dev = self->dev;
  const dt_image_t *const image = &(dev->image_storage);

  const int ch = piece->colors;
  const double iop_order = self->iop_order;

  const dt_dev_rawoverexposed_mode_t mode = dev->rawoverexposed.mode;
  const int colorscheme = dev->rawoverexposed.colorscheme;
  const float *const color = dt_iop_rawoverexposed_colors[colorscheme];

  dt_iop_image_copy_by_size(ovoid, ivoid, roi_out->width, roi_out->height, ch);

  dt_mipmap_buffer_t buf;
  dt_mipmap_cache_get(darktable.mipmap_cache, &buf, image->id, DT_MIPMAP_FULL, DT_MIPMAP_BLOCKING, 'r');
  if(!buf.buf)
  {
    dt_control_log(_("failed to get raw buffer from image `%s'"), image->filename);
    dt_mipmap_cache_release(darktable.mipmap_cache, &buf);
    return;
  }

#if 0
  const float in_scale = roi_in->scale;
  dt_boundingbox_t pts = {(float)(roi_out->x) / in_scale, (float)(roi_out->y) / in_scale,
                          (float)(roi_out->x + roi_out->width) / in_scale, (float)(roi_out->y + roi_out->height) / in_scale};
  printf("in  %f %f %f %f\n", pts[0], pts[1], pts[2], pts[3]);
  dt_dev_distort_backtransform_plus(dev, dev->pipe, 0, priority, pts, 2);
  printf("out %f %f %f %f\n\n", pts[0], pts[1], pts[2], pts[3]);
#endif

  const uint16_t *const raw = (const uint16_t *const)buf.buf;
  float *const restrict out = DT_IS_ALIGNED((float *const)ovoid);

  // NOT FROM THE PIPE !!!
  const uint32_t filters = image->buf_dsc.filters;
  const uint8_t(*const xtrans)[6] = (const uint8_t(*const)[6])image->buf_dsc.xtrans;

  // acquire temp memory for distorted pixel coords
  size_t coordbufsize;
  float *const restrict coordbuf = dt_alloc_perthread_float(2*roi_out->width, &coordbufsize);

#ifdef _OPENMP
#pragma omp parallel for SIMD() default(none) \
  dt_omp_firstprivate(ch, color, coordbufsize, d, \
                      dt_iop_rawoverexposed_colors, filters, iop_order, mode, \
                      out, raw, roi_in, roi_out, xtrans) \
  dt_omp_sharedconst(coordbuf) \
  shared(self, buf) \
  schedule(static)
#endif
  for(int j = 0; j < roi_out->height; j++)
  {
    float *const restrict bufptr = dt_get_perthread(coordbuf, coordbufsize);

    // here are all the pixels of this row
    for(int i = 0; i < roi_out->width; i++)
    {
      bufptr[2 * i] = (float)(roi_out->x + i) / roi_in->scale;
      bufptr[2 * i + 1] = (float)(roi_out->y + j) / roi_in->scale;
    }

    // where did they come from?
    dt_dev_distort_backtransform_plus(self->dev, self->dev->pipe, iop_order, DT_DEV_TRANSFORM_DIR_BACK_INCL, bufptr, roi_out->width);

    for(int i = 0; i < roi_out->width; i++)
    {
      const size_t pout = (size_t)ch * (j * roi_out->width + i);

      // not sure which float -> int to use here
      const int i_raw = (int)bufptr[2 * i];
      const int j_raw = (int)bufptr[2 * i + 1];

      if(i_raw < 0 || j_raw < 0 || i_raw >= buf.width || j_raw >= buf.height) continue;

      int c;
      if(filters == 9u)
      {
        c = FCxtrans(j_raw, i_raw, NULL, xtrans);
      }
      else // if(filters)
      {
        c = FC(j_raw, i_raw, filters);
      }

      const size_t pin = (size_t)j_raw * buf.width + i_raw;
      const float in = raw[pin];

      // was the raw pixel clipped?
      if(in < d->threshold[c]) continue;

      switch(mode)
      {
        case DT_DEV_RAWOVEREXPOSED_MODE_MARK_CFA:
          memcpy(out + pout, dt_iop_rawoverexposed_colors[c], sizeof(float) * 4);
          break;
        case DT_DEV_RAWOVEREXPOSED_MODE_MARK_SOLID:
          memcpy(out + pout, color, sizeof(float) * 4);
          break;
        case DT_DEV_RAWOVEREXPOSED_MODE_FALSECOLOR:
          out[pout + c] = 0.0;
          break;
      }
    }
  }

  dt_free_align(coordbuf);

  dt_mipmap_cache_release(darktable.mipmap_cache, &buf);

  if(piece->pipe->mask_display & DT_DEV_PIXELPIPE_DISPLAY_MASK) dt_iop_alpha_copy(ivoid, ovoid, roi_out->width, roi_out->height);
}

#ifdef HAVE_OPENCL
int process_cl(struct dt_iop_module_t *self, dt_dev_pixelpipe_iop_t *piece, cl_mem dev_in, cl_mem dev_out,
               const dt_iop_roi_t *const roi_in, const dt_iop_roi_t *const roi_out)
{
  const dt_iop_rawoverexposed_data_t *const d = piece->data;
  dt_develop_t *dev = self->dev;
  dt_iop_rawoverexposed_global_data_t *gd = (dt_iop_rawoverexposed_global_data_t *)self->global_data;

  cl_mem dev_raw = NULL;
  float *coordbuf = NULL;
  cl_mem dev_coord = NULL;
  cl_mem dev_thresholds = NULL;
  cl_mem dev_colors = NULL;
  cl_mem dev_xtrans = NULL;

  cl_int err = -999;

  const dt_image_t *const image = &(dev->image_storage);

  dt_mipmap_buffer_t buf;
  dt_mipmap_cache_get(darktable.mipmap_cache, &buf, image->id, DT_MIPMAP_FULL, DT_MIPMAP_BLOCKING, 'r');
  if(!buf.buf)
  {
    dt_control_log(_("failed to get raw buffer from image `%s'"), image->filename);
    dt_mipmap_cache_release(darktable.mipmap_cache, &buf);
    goto error;
  }

  const int devid = piece->pipe->devid;

  const int width = roi_out->width;
  const int height = roi_out->height;

  size_t origin[] = { 0, 0, 0 };
  size_t region[] = { width, height, 1 };

  process_common_setup(self, piece);

  err = dt_opencl_enqueue_copy_image(devid, dev_in, dev_out, origin, origin, region);
  if(err != CL_SUCCESS) goto error;

  const int colorscheme = dev->rawoverexposed.colorscheme;
  const float *const color = dt_iop_rawoverexposed_colors[colorscheme];

  // NOT FROM THE PIPE !!!
  const uint32_t filters = image->buf_dsc.filters;

  const int raw_width = buf.width;
  const int raw_height = buf.height;

  dev_raw = dt_opencl_copy_host_to_device(devid, buf.buf, raw_width, raw_height, sizeof(uint16_t));
  if(dev_raw == NULL) goto error;

  const size_t coordbufsize = (size_t)height * width * 2 * sizeof(float);

  coordbuf = dt_alloc_align(64, coordbufsize);
  if(coordbuf == NULL) goto error;

#ifdef _OPENMP
#pragma omp parallel for SIMD() default(none) \
  dt_omp_firstprivate(height, roi_in, roi_out, width) \
  shared(self, coordbuf, buf) \
  schedule(static)
#endif
  for(int j = 0; j < height; j++)
  {
    float *bufptr = ((float *)coordbuf) + (size_t)2 * j * width;

    // here are all the pixels of this row
    for(int i = 0; i < roi_out->width; i++)
    {
      bufptr[2 * i] = (float)(roi_out->x + i) / roi_in->scale;
      bufptr[2 * i + 1] = (float)(roi_out->y + j) / roi_in->scale;
    }

    // where did they come from?
    dt_dev_distort_backtransform_plus(self->dev, self->dev->pipe, self->iop_order, DT_DEV_TRANSFORM_DIR_BACK_INCL, bufptr, roi_out->width);
  }

  dev_coord = dt_opencl_alloc_device_buffer(devid, coordbufsize);
  if(dev_coord == NULL) goto error;

  /* _blocking_ memory transfer: host coordbuf buffer -> opencl dev_coordbuf */
  err = dt_opencl_write_buffer_to_device(devid, coordbuf, dev_coord, 0, coordbufsize, CL_TRUE);
  if(err != CL_SUCCESS) goto error;

  int kernel;
  switch(dev->rawoverexposed.mode)
  {
    case DT_DEV_RAWOVEREXPOSED_MODE_MARK_CFA:
      kernel = gd->kernel_rawoverexposed_mark_cfa;

      dev_colors = dt_opencl_alloc_device_buffer(devid, sizeof(dt_iop_rawoverexposed_colors));
      if(dev_colors == NULL) goto error;

      /* _blocking_ memory transfer: host coordbuf buffer -> opencl dev_colors */
      err = dt_opencl_write_buffer_to_device(devid, (void *)dt_iop_rawoverexposed_colors, dev_colors, 0,
                                             sizeof(dt_iop_rawoverexposed_colors), CL_TRUE);
      if(err != CL_SUCCESS) goto error;

      break;
    case DT_DEV_RAWOVEREXPOSED_MODE_MARK_SOLID:
      kernel = gd->kernel_rawoverexposed_mark_solid;
      break;
    case DT_DEV_RAWOVEREXPOSED_MODE_FALSECOLOR:
    default:
      kernel = gd->kernel_rawoverexposed_falsecolor;
      break;
  }

  if(filters == 9u)
  {
    dev_xtrans
        = dt_opencl_copy_host_to_device_constant(devid, sizeof(image->buf_dsc.xtrans), (void *)image->buf_dsc.xtrans);
    if(dev_xtrans == NULL) goto error;
  }

  dev_thresholds = dt_opencl_copy_host_to_device_constant(devid, sizeof(unsigned int) * 4, (void *)d->threshold);
  if(dev_thresholds == NULL) goto error;

  size_t sizes[2] = { ROUNDUPDWD(width, devid), ROUNDUPDHT(height, devid) };
  dt_opencl_set_kernel_arg(devid, kernel, 0, sizeof(cl_mem), &dev_in);
  dt_opencl_set_kernel_arg(devid, kernel, 1, sizeof(cl_mem), &dev_out);
  dt_opencl_set_kernel_arg(devid, kernel, 2, sizeof(cl_mem), &dev_coord);
  dt_opencl_set_kernel_arg(devid, kernel, 3, sizeof(int), &width);
  dt_opencl_set_kernel_arg(devid, kernel, 4, sizeof(int), &height);
  dt_opencl_set_kernel_arg(devid, kernel, 5, sizeof(cl_mem), &dev_raw);
  dt_opencl_set_kernel_arg(devid, kernel, 6, sizeof(int), &raw_width);
  dt_opencl_set_kernel_arg(devid, kernel, 7, sizeof(int), &raw_height);
  dt_opencl_set_kernel_arg(devid, kernel, 8, sizeof(uint32_t), &filters);
  dt_opencl_set_kernel_arg(devid, kernel, 9, sizeof(cl_mem), &dev_xtrans);
  dt_opencl_set_kernel_arg(devid, kernel, 10, sizeof(cl_mem), &dev_thresholds);

  if(dev->rawoverexposed.mode == DT_DEV_RAWOVEREXPOSED_MODE_MARK_CFA)
    dt_opencl_set_kernel_arg(devid, kernel, 11, sizeof(cl_mem), &dev_colors);
  else if(dev->rawoverexposed.mode == DT_DEV_RAWOVEREXPOSED_MODE_MARK_SOLID)
    dt_opencl_set_kernel_arg(devid, kernel, 11, 4 * sizeof(float), color);

  err = dt_opencl_enqueue_kernel_2d(devid, kernel, sizes);
  if(err != CL_SUCCESS) goto error;

  dt_opencl_release_mem_object(dev_xtrans);
  dt_opencl_release_mem_object(dev_colors);
  dt_opencl_release_mem_object(dev_thresholds);
  dt_opencl_release_mem_object(dev_coord);
  dt_free_align(coordbuf);
  dt_opencl_release_mem_object(dev_raw);
  dt_mipmap_cache_release(darktable.mipmap_cache, &buf);

  return TRUE;

error:
  dt_opencl_release_mem_object(dev_xtrans);
  dt_opencl_release_mem_object(dev_colors);
  dt_opencl_release_mem_object(dev_thresholds);
  dt_opencl_release_mem_object(dev_coord);
  dt_free_align(coordbuf);
  dt_opencl_release_mem_object(dev_raw);
  dt_mipmap_cache_release(darktable.mipmap_cache, &buf);
  dt_print(DT_DEBUG_OPENCL, "[opencl_rawoverexposed] couldn't enqueue kernel! %d\n", err);
  return FALSE;
}
#endif

void tiling_callback(struct dt_iop_module_t *self, struct dt_dev_pixelpipe_iop_t *piece,
                     const dt_iop_roi_t *roi_in, const dt_iop_roi_t *roi_out,
                     struct dt_develop_tiling_t *tiling)
{
  dt_develop_t *dev = self->dev;
  const dt_image_t *const image = &(dev->image_storage);

  // the module needs access to the full raw image which adds to the memory footprint
  // on OpenCL devices. We take account in tiling->overhead.

  dt_mipmap_buffer_t buf;
  int raw_width = 0;
  int raw_height = 0;

  dt_mipmap_cache_get(darktable.mipmap_cache, &buf, image->id, DT_MIPMAP_FULL, DT_MIPMAP_BLOCKING, 'r');

  if(buf.buf)
  {
    raw_width = buf.width;
    raw_height = buf.height;
  }

  dt_mipmap_cache_release(darktable.mipmap_cache, &buf);

  tiling->factor = 2.5f;  // in + out + coordinates
  tiling->maxbuf = 1.0f;
  tiling->overhead = (size_t)raw_width * raw_height * sizeof(uint16_t);
  tiling->overlap = 0;
  tiling->xalign = 1;
  tiling->yalign = 1;
  return;
}

void commit_params(dt_iop_module_t *self, dt_iop_params_t *p1, dt_dev_pixelpipe_t *pipe,
                   dt_dev_pixelpipe_iop_t *piece)
{
  dt_develop_t *dev = self->dev;

  if(pipe->type != DT_DEV_PIXELPIPE_FULL || !dev->rawoverexposed.enabled || !dev->gui_attached) piece->enabled = 0;

  const dt_image_t *const image = &(dev->image_storage);

  if(image->flags & DT_IMAGE_4BAYER) piece->enabled = 0;

  if(image->buf_dsc.datatype != TYPE_UINT16 || !image->buf_dsc.filters) piece->enabled = 0;
}

void init_global(dt_iop_module_so_t *module)
{
  const int program = 2; // basic.cl from programs.conf
  module->data = malloc(sizeof(dt_iop_rawoverexposed_global_data_t));
  dt_iop_rawoverexposed_global_data_t *gd = module->data;
  gd->kernel_rawoverexposed_mark_cfa = dt_opencl_create_kernel(program, "rawoverexposed_mark_cfa");
  gd->kernel_rawoverexposed_mark_solid = dt_opencl_create_kernel(program, "rawoverexposed_mark_solid");
  gd->kernel_rawoverexposed_falsecolor = dt_opencl_create_kernel(program, "rawoverexposed_falsecolor");
}


void cleanup_global(dt_iop_module_so_t *module)
{
  dt_iop_rawoverexposed_global_data_t *gd = (dt_iop_rawoverexposed_global_data_t *)module->data;
  dt_opencl_free_kernel(gd->kernel_rawoverexposed_falsecolor);
  dt_opencl_free_kernel(gd->kernel_rawoverexposed_mark_solid);
  dt_opencl_free_kernel(gd->kernel_rawoverexposed_mark_cfa);
  free(module->data);
  module->data = NULL;
}

void init_pipe(dt_iop_module_t *self, dt_dev_pixelpipe_t *pipe, dt_dev_pixelpipe_iop_t *piece)
{
  piece->data = malloc(sizeof(dt_iop_rawoverexposed_data_t));
}

void cleanup_pipe(dt_iop_module_t *self, dt_dev_pixelpipe_t *pipe, dt_dev_pixelpipe_iop_t *piece)
{
  free(piece->data);
  piece->data = NULL;
}

void init(dt_iop_module_t *module)
{
  module->params = calloc(1, sizeof(dt_iop_rawoverexposed_t));
  module->default_params = calloc(1, sizeof(dt_iop_rawoverexposed_t));
  module->hide_enable_button = 1;
  module->default_enabled = 1;
  module->params_size = sizeof(dt_iop_rawoverexposed_t);
  module->gui_data = NULL;
}

// clang-format off
// modelines: These editor modelines have been set for all relevant files by tools/update_modelines.py
// vim: shiftwidth=2 expandtab tabstop=2 cindent
// kate: tab-indents: off; indent-width 2; replace-tabs on; indent-mode cstyle; remove-trailing-spaces modified;
// clang-format on
<|MERGE_RESOLUTION|>--- conflicted
+++ resolved
@@ -92,61 +92,14 @@
   // 4BAYER is not supported by this module yet anyway.
   const int ch = (dev->image_storage.flags & DT_IMAGE_4BAYER) ? 4 : 3;
 
-<<<<<<< HEAD
-  float threshold;
-
-  // the clipping is detected as >1.0 after white level normalization
-
-  /*
-   * yes, technically, sensor clipping needs to be detected not accounting
-   * for white balance.
-   *
-   * but we are not after technical sensor clipping.
-   *
-   * pick some image that is overexposed, disable highlight clipping, apply
-   * negative exposure compensation. you'll see magenta highlight.
-   * if comment-out that ^ wb division, the module would not mark that
-   * area with magenta highlights as clipped, because technically
-   * the channels are not clipped, even though the colour is wrong.
-   *
-   * but we do want to see those magenta highlights marked...
-   */
-
-//ab мне интересно недо/переэкспонирование на сенсоре (в raw); учёт ББ мне не нужен.
-//  if(piece->pipe->dsc.temperature.enabled)
-//  {
-//    threshold = FLT_MAX;
-
-//    // so to detect the color clipping, we need to take white balance into account.
-//    for(int k = 0; k < ch; k++) threshold = fminf(threshold, piece->pipe->dsc.temperature.coeffs[k]);
-//  }
-//  else
-//  {
-//    threshold = 1.0f;
-//  }
-  threshold = 1.0f;
-  //ba
-
-  threshold *= dev->rawoverexposed.threshold;
-=======
   // the clipping is detected as (raw value > threshold) 
   float threshold = dev->rawoverexposed.threshold;
->>>>>>> 0e8ad86d
 
   for(int k = 0; k < ch; k++)
   {
     // here is our threshold
     float chthr = threshold;
 
-<<<<<<< HEAD
-    // but we check it on the raw input buffer, so we need backtransform threshold
-
-    // "undo" temperature iop
-//ab мне интересно недо/переэкспонирование на сенсоре (в raw); учёт ББ мне не нужен.
-//ab    if(piece->pipe->dsc.temperature.enabled) chthr /= piece->pipe->dsc.temperature.coeffs[k];
-
-=======
->>>>>>> 0e8ad86d
     // "undo" rawprepare iop
     chthr *= piece->pipe->dsc.rawprepare.raw_white_point - piece->pipe->dsc.rawprepare.raw_black_level;
     chthr += piece->pipe->dsc.rawprepare.raw_black_level;
