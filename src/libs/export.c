/*
    This file is part of darktable,
    Copyright (C) 2009-2020 darktable developers.

    darktable is free software: you can redistribute it and/or modify
    it under the terms of the GNU General Public License as published by
    the Free Software Foundation, either version 3 of the License, or
    (at your option) any later version.

    darktable is distributed in the hope that it will be useful,
    but WITHOUT ANY WARRANTY; without even the implied warranty of
    MERCHANTABILITY or FITNESS FOR A PARTICULAR PURPOSE.  See the
    GNU General Public License for more details.

    You should have received a copy of the GNU General Public License
    along with darktable.  If not, see <http://www.gnu.org/licenses/>.
*/

#include "bauhaus/bauhaus.h"
#include "common/collection.h"
#include "common/colorspaces.h"
#include "common/darktable.h"
#include "common/debug.h"
#include "common/file_location.h"
#include "common/imageio_module.h"
#include "common/styles.h"
#include "control/conf.h"
#include "control/control.h"
#include "control/jobs.h"
#include "control/signal.h"
#include "dtgtk/button.h"
#include "gui/accelerators.h"
#include "gui/gtk.h"
#include "gui/presets.h"
#include "libs/lib.h"
#include "libs/lib_api.h"
#ifdef GDK_WINDOWING_QUARTZ
#include "osx/osx.h"
#endif
#include <gdk/gdkkeysyms.h>
#include <gtk/gtk.h>
#include <stdlib.h>
#include <ctype.h>

<<<<<<< HEAD
//#include <glib-2.0/glib/gstrfuncs.h>
#include <glib.h> //ab
=======
#include <glib.h>
>>>>>>> 5ec6cacb

DT_MODULE(7)

#define EXPORT_MAX_IMAGE_SIZE UINT16_MAX
#define CONFIG_PREFIX "plugins/lighttable/export/"

typedef struct dt_lib_export_t
{
  GtkWidget *dimensions_type, *print_dpi, *print_height, *print_width;
  GtkBox *print_size;
  GtkWidget *unit_label;
  GtkWidget *width, *height;
<<<<<<< HEAD
  GtkWidget *scale, *size_in_px; //ab
  GtkBox *hbox1, *hbox2, *hbox_scale; //ab
=======
  GtkWidget *scale, *size_in_px;
  GtkBox *hbox1, *hbox2, *hbox_scale;
>>>>>>> 5ec6cacb
  GtkWidget *storage, *format;
  int format_lut[128];
  uint32_t max_allowed_width , max_allowed_height;
  GtkWidget *upscale, *profile, *intent, *style, *style_mode;
  GtkButton *export_button;
  GtkWidget *storage_extra_container, *format_extra_container;
  GtkWidget *high_quality;
  GtkWidget *export_masks;
  GtkWidget *metadata_button;
  char *metadata_export;
} dt_lib_export_t;


typedef enum dt_dimensions_type_t
{
  DT_DIMENSIONS_PIXELS = 0, // set dimensions exactly in pixels
  DT_DIMENSIONS_CM     = 1, // set dimensions from physical size in centimeters * DPI
  DT_DIMENSIONS_INCH   = 2,  // set dimensions from physical size in inch
<<<<<<< HEAD
  DT_DIMENSIONS_SCALE   = 3  //ab set dimensions by scale
=======
  DT_DIMENSIONS_SCALE   = 3  // set dimensions by scale
>>>>>>> 5ec6cacb
} dt_dimensions_type_t;

char *dt_lib_export_metadata_configuration_dialog(char *list, const gboolean ondisk);
/** Updates the combo box and shows only the supported formats of current selected storage module */
static void _update_formats_combobox(dt_lib_export_t *d);
/** Sets the max dimensions based upon what storage and format supports */
static void _update_dimensions(dt_lib_export_t *d);
/** get the max output dimension supported by combination of storage and format.. */
static void _get_max_output_dimension(dt_lib_export_t *d, uint32_t *width, uint32_t *height);
static void _resync_print_dimensions(dt_lib_export_t *self);
static void _resync_pixel_dimensions(dt_lib_export_t *self);

#define INCH_TO_CM (2.54f)

static inline float pixels2cm(dt_lib_export_t *self, const uint32_t pix)
{
  const int dpi = atoi(gtk_entry_get_text(GTK_ENTRY(self->print_dpi)));
  return ((float)pix * INCH_TO_CM) / (float)dpi;
}

static inline float pixels2inch(dt_lib_export_t *self, const uint32_t pix)
{
  const int dpi = atoi(gtk_entry_get_text(GTK_ENTRY(self->print_dpi)));
  return (float)pix / (float)dpi;
}

static inline uint32_t cm2pixels(dt_lib_export_t *self, const float cm)
{
  const int dpi = atoi(gtk_entry_get_text(GTK_ENTRY(self->print_dpi)));
  return ceilf((cm * (float)dpi) / INCH_TO_CM);
}

static inline uint32_t inch2pixels(dt_lib_export_t *self, const float inch)
{
  const int dpi = atoi(gtk_entry_get_text(GTK_ENTRY(self->print_dpi)));
  return ceilf(inch * (float)dpi);
}

static inline uint32_t print2pixels(dt_lib_export_t *self, const float value)
{
  const dt_dimensions_type_t d_type = (dt_dimensions_type_t)dt_bauhaus_combobox_get(self->dimensions_type);
  switch(d_type)
  {
    case(DT_DIMENSIONS_PIXELS):
      return ceilf(value);
    case(DT_DIMENSIONS_CM):
      return cm2pixels(self, value);
    case(DT_DIMENSIONS_INCH):
      return inch2pixels(self, value);
    case(DT_DIMENSIONS_SCALE):
      ;
  }

  // should never run this
  return ceilf(value);
}

static inline float pixels2print(dt_lib_export_t *self, const uint32_t pix)
{
  const dt_dimensions_type_t d_type = (dt_dimensions_type_t)dt_bauhaus_combobox_get(self->dimensions_type);
  switch(d_type)
  {
    case(DT_DIMENSIONS_PIXELS):
      return (float)pix;
    case(DT_DIMENSIONS_CM):
      return pixels2cm(self, pix);
    case(DT_DIMENSIONS_INCH):
      return pixels2inch(self, pix);
    case(DT_DIMENSIONS_SCALE):
      ;
  }

  // should never run this
  return (float)pix;
}

const char *name(dt_lib_module_t *self)
{
  return _("export selected");
}

const char **views(dt_lib_module_t *self)
{
  static const char *v[] = {"lighttable", NULL};
  return v;
}

uint32_t container(dt_lib_module_t *self)
{
  return DT_UI_CONTAINER_PANEL_RIGHT_CENTER;
}

static void _update(dt_lib_module_t *self)
{
  dt_lib_cancel_postponed_update(self);
  dt_lib_export_t *d = (dt_lib_export_t *)self->data;

  const GList *imgs = dt_view_get_images_to_act_on(TRUE, FALSE);
  const gboolean has_act_on = imgs != NULL;

  char *format_name = dt_conf_get_string(CONFIG_PREFIX "format_name");
  char *storage_name = dt_conf_get_string(CONFIG_PREFIX "storage_name");
  const int format_index = dt_imageio_get_index_of_format(dt_imageio_get_format_by_name(format_name));
  const int storage_index = dt_imageio_get_index_of_storage(dt_imageio_get_storage_by_name(storage_name));

  g_free(format_name);
  g_free(storage_name);

  gtk_widget_set_sensitive(GTK_WIDGET(d->export_button), has_act_on && format_index != -1 && storage_index != -1);
}

static void _image_selection_changed_callback(gpointer instance, dt_lib_module_t *self)
{
  _update(self);
}

static void _collection_updated_callback(gpointer instance, dt_collection_change_t query_change, gpointer imgs,
                                        int next, dt_lib_module_t *self)
{
  _update(self);
}

static void _mouse_over_image_callback(gpointer instance, dt_lib_module_t *self)
{
  dt_lib_queue_postponed_update(self, _update);
}

<<<<<<< HEAD
//ab
bool _is_int(double value)
=======
gboolean _is_int(double value)
>>>>>>> 5ec6cacb
{
    return (value == (int)value);
}

static void _scale_optim()
{
  double num=1, denum=1;
  dt_imageio_resizing_factor_get_and_parsing(&num, &denum);
  gchar *scale_str = dt_conf_get_string(CONFIG_PREFIX "resizing_factor");
  gchar _str[6] = "";

<<<<<<< HEAD
//  char sep[4] = "";
//  snprintf( sep, 4, "%g", (double) 3/2);
//  int i = -1;
//  while(scale_str[++i])
//  {
//      if ((scale_str[i] == '.') || (scale_str[i] == ',')) scale_str[i] = sep[1];
//  }

=======
>>>>>>> 5ec6cacb
  gchar *pdiv = strchr(scale_str, '/');

  gchar scale_buf[64] = "";
  if (pdiv == NULL)
  {
    if (_is_int(num) && num > 0.0)
    {
      sprintf(_str, "%d", (int) num);
      g_strlcat(scale_buf, _str, sizeof(scale_buf));
    }
    else
    {
      g_strlcat(scale_buf, scale_str, sizeof(scale_buf));
    }
  }
  else if (pdiv-scale_str == 0)
  {
    if (_is_int(denum) && denum > 0.0)
    {
      sprintf(_str, "%d", (int) denum);
      g_strlcat(scale_buf, _str, sizeof(scale_buf));
    }
    else
    {
      g_strlcat(scale_buf, "1/", sizeof(scale_buf));
      g_strlcat(scale_buf, pdiv+1, sizeof(scale_buf));
    }
  }
  else
  {
    if (_is_int(num) && num > 0.0)
    {
      sprintf(_str, "%d", (int) num);
      g_strlcat(scale_buf, _str, sizeof(scale_buf));
    }
    else
    {
      g_strlcat(scale_buf, scale_str, sizeof(scale_buf));
    }
    g_strlcat(scale_buf, "/", sizeof(scale_buf));
    if (_is_int(denum) && denum > 0.0)
    {
      sprintf(_str, "%d", (int) denum);
      g_strlcat(scale_buf, _str, sizeof(scale_buf));
    }
    else
    {
      g_strlcat(scale_buf, pdiv+1, sizeof(scale_buf));
    }
  }
  dt_conf_set_string(CONFIG_PREFIX "resizing_factor", scale_buf);

  free(scale_str);
}
<<<<<<< HEAD
//ba
=======
>>>>>>> 5ec6cacb

static void _export_button_clicked(GtkWidget *widget, dt_lib_export_t *d)
{
  char style[128] = { 0 };

  // get the format_name and storage_name settings which are plug-ins name and not necessary what is displayed on the combobox.
  // note that we cannot take directly the combobox entry index as depending on the storage some format are not listed.
  char *format_name = dt_conf_get_string(CONFIG_PREFIX "format_name");
  char *storage_name = dt_conf_get_string(CONFIG_PREFIX "storage_name");
  const int format_index = dt_imageio_get_index_of_format(dt_imageio_get_format_by_name(format_name));
  const int storage_index = dt_imageio_get_index_of_storage(dt_imageio_get_storage_by_name(storage_name));

  g_free(format_name);
  g_free(storage_name);

  if(format_index == -1)
  {
    dt_control_log("invalid format for export selected");
    return;
  }
  if(storage_index == -1)
  {
    dt_control_log("invalid storage for export selected");
    return;
  }

  char *confirm_message = NULL;
  dt_imageio_module_storage_t *mstorage = dt_imageio_get_storage();
  if(mstorage->ask_user_confirmation)
    confirm_message = mstorage->ask_user_confirmation(mstorage);
  if(confirm_message)
  {
    const GtkWidget *win = dt_ui_main_window(darktable.gui->ui);
    GtkWidget *dialog = gtk_message_dialog_new(
        GTK_WINDOW(win), GTK_DIALOG_DESTROY_WITH_PARENT, GTK_MESSAGE_QUESTION, GTK_BUTTONS_YES_NO,
        "%s", confirm_message);
#ifdef GDK_WINDOWING_QUARTZ
    dt_osx_disallow_fullscreen(dialog);
#endif

    gtk_window_set_title(GTK_WINDOW(dialog), _("export to disk"));
    const gint res = gtk_dialog_run(GTK_DIALOG(dialog));
    gtk_widget_destroy(dialog);
    g_free(confirm_message);
    confirm_message = NULL;

    if(res != GTK_RESPONSE_YES)
    {
      return;
    }
  }

  // Let's get the max dimension restriction if any...
  uint32_t max_width = dt_conf_get_int(CONFIG_PREFIX "width");
  uint32_t max_height = dt_conf_get_int(CONFIG_PREFIX "height");

  const gboolean upscale = dt_conf_get_bool(CONFIG_PREFIX "upscale");
  const gboolean high_quality = dt_conf_get_bool(CONFIG_PREFIX "high_quality_processing");
  const gboolean export_masks = dt_conf_get_bool(CONFIG_PREFIX "export_masks");
  char *tmp = dt_conf_get_string(CONFIG_PREFIX "style");
  const gboolean style_append = dt_conf_get_bool(CONFIG_PREFIX "style_append");
  if(tmp)
  {
    g_strlcpy(style, tmp, sizeof(style));
    g_free(tmp);
  }

  // if upscale is activated and only one dimension is 0 we adjust it to ensure
  // that the up-scaling will happen. The null dimension is set to MAX_ASPECT_RATIO
  // time the other dimension, allowing for a ratio of max 1:100 exported images.

  if(upscale)
  {
    const uint32_t MAX_ASPECT_RATIO = 100;

    if(max_width == 0 && max_height != 0)
    {
      max_width = max_height * MAX_ASPECT_RATIO;
    }
    else if(max_height == 0 && max_width != 0)
    {
      max_height = max_width * MAX_ASPECT_RATIO;
    }
  }

  dt_colorspaces_color_profile_type_t icc_type = dt_conf_get_int(CONFIG_PREFIX "icctype");
  gchar *icc_filename = dt_conf_get_string(CONFIG_PREFIX "iccprofile");
  dt_iop_color_intent_t icc_intent = dt_conf_get_int(CONFIG_PREFIX "iccintent");

  GList *list = g_list_copy((GList *)dt_view_get_images_to_act_on(TRUE, TRUE));
  dt_control_export(list, max_width, max_height, format_index, storage_index, high_quality, upscale, export_masks,
                    style, style_append, icc_type, icc_filename, icc_intent, d->metadata_export);

  g_free(icc_filename);

<<<<<<< HEAD
  _scale_optim(); //ab
  gtk_entry_set_text(GTK_ENTRY(d->scale), dt_conf_get_string(CONFIG_PREFIX "resizing_factor")); //ab
}

//ab For free scale
=======
  _scale_optim();
  gtk_entry_set_text(GTK_ENTRY(d->scale), dt_conf_get_string(CONFIG_PREFIX "resizing_factor"));
}

>>>>>>> 5ec6cacb
static void _scale_changed(GtkEntry *spin, dt_lib_export_t *d)
{
  const char *validSign = ",.0123456789";
  const gchar *value = gtk_entry_get_text(spin);

  int len = sizeof(value);
  int i, j = 0, idec = 0, idiv = 0, pdiv = 0;
  char new_value[30] = "";

  for (i = 0; i < len; i++)
  {
    char *val = strchr(validSign, value[i]);
    if (val == NULL)
    {
      if (idiv==0)
      {
        if (i == 0)
        {
          new_value[j++] = '1';
        }
        else
        {
          if (atof(value) == 0.0)
          {
            new_value[0] = '1';
          }
          idec = 0;
          idiv = 1;
          new_value[j++] = '/';
          pdiv = j;
        }
      }
    }
    else if ((val[0] == '.') || (val[0] == ','))
    {
      if (idec == 0)
      {
        if ((i == 0) || (i == pdiv))
        {
          new_value[j++] = '0';
        }
        else
        {
          idec = 1;
          new_value[j++] = value[i];
        }
      }
    }
    else if (value[i] == '\0')
    {
      break;
    }
    else
    {
      new_value[j++] = value[i];
    }
  }
  dt_conf_set_string(CONFIG_PREFIX "resizing_factor", new_value);
  gtk_entry_set_text(spin, new_value);
<<<<<<< HEAD
=======
}

static void _width_changed(GtkEditable *entry, gpointer user_data);
static void _height_changed(GtkEditable *entry, gpointer user_data);

static void _scale_mdlclick(GtkEntry *spin, GdkEventButton *event, dt_lib_export_t *d)
{
  if (event->button == 2)
  {
    dt_conf_set_string(CONFIG_PREFIX "resizing_factor", "1");
    g_signal_handlers_block_by_func(spin, _scale_changed, d);
    gtk_entry_set_text(GTK_ENTRY(spin), "1");
    g_signal_handlers_unblock_by_func(spin, _scale_changed, d);
  }
  else
{
    _scale_changed(spin, d);
  }
}

static void _widht_mdlclick(GtkEntry *spin, GdkEventButton *event, gpointer user_data)
{
  if (event->button == 2)
{
    dt_conf_set_int(CONFIG_PREFIX "width", 0);
    g_signal_handlers_block_by_func(spin, _width_changed, user_data);
    gtk_entry_set_text(GTK_ENTRY(spin), "0");
    g_signal_handlers_unblock_by_func(spin, _width_changed, user_data);
  }
  else
  {
    _width_changed(GTK_EDITABLE(spin), user_data);
  }
}

static void _height_mdlclick(GtkEntry *spin, GdkEventButton *event, gpointer user_data)
{
  if (event->button == 2)
{
    dt_conf_set_int(CONFIG_PREFIX "height", 0);
    g_signal_handlers_block_by_func(spin, _height_changed, user_data);
    gtk_entry_set_text(GTK_ENTRY(spin), "0");
    g_signal_handlers_unblock_by_func(spin, _height_changed, user_data);
  }
  else
  {
    _height_changed(GTK_EDITABLE(spin), user_data);
  }
}

static void _size_in_px_update(dt_lib_export_t *d)
{
  const dt_dimensions_type_t d_type = (dt_dimensions_type_t)dt_bauhaus_combobox_get(d->dimensions_type);

  if ((d_type == DT_DIMENSIONS_SCALE) || (d_type == DT_DIMENSIONS_PIXELS))
  {
    gtk_label_set_text(GTK_LABEL(d->size_in_px), "");
  }
  else
  {
    gchar size_in_px_txt[25];
    sprintf(size_in_px_txt, "that is equal %s x %s px", gtk_entry_get_text(GTK_ENTRY(d->width)), gtk_entry_get_text(GTK_ENTRY(d->height)));
    gtk_label_set_text(GTK_LABEL(d->size_in_px), size_in_px_txt);
  }
>>>>>>> 5ec6cacb
}

static void _width_changed(GtkEditable *entry, gpointer user_data);
static void _height_changed(GtkEditable *entry, gpointer user_data);

static void _scale_mdlclick(GtkEntry *spin, GdkEventButton *event, dt_lib_export_t *d)
{
  if (event->button == 2)
  {
    dt_conf_set_string(CONFIG_PREFIX "resizing_factor", "1");
    g_signal_handlers_block_by_func(spin, _scale_changed, d);
    gtk_entry_set_text(GTK_ENTRY(spin), "1");
    g_signal_handlers_unblock_by_func(spin, _scale_changed, d);
  }
  else
  {
    _scale_changed(spin, d);
  }
}

static void _widht_mdlclick(GtkEntry *spin, GdkEventButton *event, gpointer user_data)
{
  if (event->button == 2)
  {
    dt_conf_set_int(CONFIG_PREFIX "width", 0);
    g_signal_handlers_block_by_func(spin, _width_changed, user_data);
    gtk_entry_set_text(GTK_ENTRY(spin), "0");
    g_signal_handlers_unblock_by_func(spin, _width_changed, user_data);
  }
  else
  {
    _width_changed(GTK_EDITABLE(spin), user_data);
  }
}

static void _height_mdlclick(GtkEntry *spin, GdkEventButton *event, gpointer user_data)
{
  if (event->button == 2)
  {
    dt_conf_set_int(CONFIG_PREFIX "height", 0);
    g_signal_handlers_block_by_func(spin, _height_changed, user_data);
    gtk_entry_set_text(GTK_ENTRY(spin), "0");
    g_signal_handlers_unblock_by_func(spin, _height_changed, user_data);
  }
  else
  {
    _height_changed(GTK_EDITABLE(spin), user_data);
  }
}

static void _size_in_px_update(dt_lib_export_t *d)
{
  const dt_dimensions_type_t d_type = (dt_dimensions_type_t)dt_bauhaus_combobox_get(d->dimensions_type);

  if ((d_type == DT_DIMENSIONS_SCALE) || (d_type == DT_DIMENSIONS_PIXELS))
  {
    gtk_label_set_text(GTK_LABEL(d->size_in_px), "");
  }
  else
  {
    gchar size_in_px_txt[25];
    sprintf(size_in_px_txt, "that is equal %s x %s px", gtk_entry_get_text(GTK_ENTRY(d->width)), gtk_entry_get_text(GTK_ENTRY(d->height)));
    gtk_label_set_text(GTK_LABEL(d->size_in_px), size_in_px_txt);
  }
}
//ba For free scale

void _set_dimensions(dt_lib_export_t *d, uint32_t max_width, uint32_t max_height)
{
  gchar *max_width_char = g_strdup_printf("%d", max_width);
  gchar *max_height_char = g_strdup_printf("%d", max_height);

  ++darktable.gui->reset;
  gtk_entry_set_text(GTK_ENTRY(d->width), max_width_char);
  gtk_entry_set_text(GTK_ENTRY(d->height), max_height_char);
<<<<<<< HEAD
  _size_in_px_update(d);//ab
=======
  _size_in_px_update(d);
>>>>>>> 5ec6cacb
  --darktable.gui->reset;

  dt_conf_set_int(CONFIG_PREFIX "width", max_width);
  dt_conf_set_int(CONFIG_PREFIX "height", max_height);

  g_free(max_width_char);
  g_free(max_height_char);
  _resync_print_dimensions(d);
}


void _print_size_update_display(dt_lib_export_t *self)
{
  const dt_dimensions_type_t d_type = (dt_dimensions_type_t)dt_bauhaus_combobox_get(self->dimensions_type);

  if(d_type == DT_DIMENSIONS_PIXELS)
  {
    gtk_widget_set_visible(GTK_WIDGET(self->print_size), FALSE);
    gtk_widget_set_sensitive(GTK_WIDGET(self->width), TRUE);
    gtk_widget_set_sensitive(GTK_WIDGET(self->height), TRUE);
  }
  else
  {
<<<<<<< HEAD
    if (strcmp(dt_conf_get_string(CONFIG_PREFIX "resizing"),"scaling") != 0) //ab
    { //ab max size
      gtk_widget_set_visible(GTK_WIDGET(self->print_size), TRUE);
    }//ab
=======
    if (strcmp(dt_conf_get_string(CONFIG_PREFIX "resizing"), "scaling") != 0)
    {
      // max size
      gtk_widget_set_visible(GTK_WIDGET(self->print_size), TRUE);
    }
>>>>>>> 5ec6cacb
    gtk_widget_set_sensitive(GTK_WIDGET(self->width), FALSE);
    gtk_widget_set_sensitive(GTK_WIDGET(self->height), FALSE);

    char str[20];
    if(d_type == DT_DIMENSIONS_CM)
      g_strlcpy(str, _("cm"), sizeof(str));
    else // DT_DIMENSIONS_INCH
      g_strlcpy(str, C_("unit", "in"), sizeof(str));

    g_strlcat(str, " @", sizeof(str));
    gtk_label_set_text(GTK_LABEL(self->unit_label), str);
  }
}

void gui_reset(dt_lib_module_t *self)
{
  // make sure we don't do anything useless:
  if(!dt_control_running()) return;
  dt_lib_export_t *d = (dt_lib_export_t *)self->data;
  dt_bauhaus_combobox_set(d->dimensions_type, dt_conf_get_int(CONFIG_PREFIX "dimensions_type"));
  _print_size_update_display(d);

  // Set storage
  gchar *storage_name = dt_conf_get_string(CONFIG_PREFIX "storage_name");
  const int storage_index = dt_imageio_get_index_of_storage(dt_imageio_get_storage_by_name(storage_name));
  g_free(storage_name);
  dt_bauhaus_combobox_set(d->storage, storage_index);

  dt_bauhaus_combobox_set(d->upscale, dt_conf_get_bool(CONFIG_PREFIX "upscale") ? 1 : 0);
  dt_bauhaus_combobox_set(d->high_quality, dt_conf_get_bool(CONFIG_PREFIX "high_quality_processing") ? 1 : 0);
  dt_bauhaus_combobox_set(d->export_masks, dt_conf_get_bool(CONFIG_PREFIX "export_masks") ? 1 : 0);

  dt_bauhaus_combobox_set(d->intent, dt_conf_get_int(CONFIG_PREFIX "iccintent") + 1);

  // iccprofile
  int icctype = dt_conf_get_int(CONFIG_PREFIX "icctype");
  gchar *iccfilename = dt_conf_get_string(CONFIG_PREFIX "iccprofile");
  dt_bauhaus_combobox_set(d->profile, 0);
  if(icctype != DT_COLORSPACE_NONE)
  {
    for(GList *profiles = darktable.color_profiles->profiles; profiles; profiles = g_list_next(profiles))
    {
      dt_colorspaces_color_profile_t *pp = (dt_colorspaces_color_profile_t *)profiles->data;
      if(pp->out_pos > -1 &&
         icctype == pp->type && (icctype != DT_COLORSPACE_FILE || !strcmp(iccfilename, pp->filename)))
      {
        dt_bauhaus_combobox_set(d->profile, pp->out_pos + 1);
        break;
      }
    }
  }

  g_free(iccfilename);

  // style
  // set it to none if the var is not set or the style doesn't exist anymore
  gboolean rc = FALSE;
  gchar *style = dt_conf_get_string(CONFIG_PREFIX "style");
  if(style != NULL)
  {
    rc = dt_bauhaus_combobox_set_from_text(d->style, style);
    if(rc == FALSE) dt_bauhaus_combobox_set(d->style, 0);
    g_free(style);
  }
  else
    dt_bauhaus_combobox_set(d->style, 0);

  // style mode to overwrite as it was the initial behavior
  dt_bauhaus_combobox_set(d->style_mode, dt_conf_get_bool(CONFIG_PREFIX "style_append"));

  gtk_widget_set_sensitive(GTK_WIDGET(d->style_mode), dt_bauhaus_combobox_get(d->style)==0?FALSE:TRUE);

  // export metadata presets
  g_free(d->metadata_export);
  d->metadata_export = dt_lib_export_metadata_get_conf();

  dt_imageio_module_format_t *mformat = dt_imageio_get_format();
  if(mformat) mformat->gui_reset(mformat);
  dt_imageio_module_storage_t *mstorage = dt_imageio_get_storage();
  if(mstorage) mstorage->gui_reset(mstorage);

  _update(self);
}

static void set_format_by_name(dt_lib_export_t *d, const char *name)
{
  // Find the selected format plugin among all existing plugins
  dt_imageio_module_format_t *module = NULL;
  for(GList *it = darktable.imageio->plugins_format; it; it = g_list_next(it))
  {
    if(g_strcmp0(((dt_imageio_module_format_t *)it->data)->name(), name) == 0
        || g_strcmp0(((dt_imageio_module_format_t *)it->data)->plugin_name, name) == 0)
    {
      module = (dt_imageio_module_format_t *)it->data;
      break;
    }
  }

  if(!module)
  {
    gtk_widget_hide(d->format_extra_container);
    return;
  }
  else if(module->widget)
  {
    gtk_widget_show_all(d->format_extra_container);
    gtk_stack_set_visible_child(GTK_STACK(d->format_extra_container), module->widget);
  }
  else
  {
    gtk_widget_hide(d->format_extra_container);
  }

  // Store the new format
  dt_conf_set_string(CONFIG_PREFIX "format_name", module->plugin_name);

  if(dt_bauhaus_combobox_set_from_text(d->format, module->name()) == FALSE)
    dt_bauhaus_combobox_set(d->format, 0);

  // Let's also update combination of storage/format dimension restrictions
  _update_dimensions(d);

  // only some modules support export of masks
  // set it to 0 when insensitive and restore when making it sensitive again. this doesn't survive dt restarts.
  const gboolean support_layers = (module->flags(NULL) & FORMAT_FLAGS_SUPPORT_LAYERS) == FORMAT_FLAGS_SUPPORT_LAYERS;
  const gboolean is_enabled = gtk_widget_get_sensitive(d->export_masks);
  if(support_layers && !is_enabled)
  {
    // combobox was disabled and shall be enabled. we want to restore the old setting.
    const gboolean export_masks = dt_conf_get_bool(CONFIG_PREFIX "export_masks");
    gtk_widget_set_sensitive(d->export_masks, TRUE);
    dt_bauhaus_combobox_set(d->export_masks, export_masks ? 1 : 0);
  }
  else if(!support_layers && is_enabled)
  {
    // combobox was enabled but shall be disabled. we want to save the current setting.
    const int export_masks = dt_bauhaus_combobox_get(d->export_masks);
    dt_bauhaus_combobox_set(d->export_masks, 0);
    dt_conf_set_bool(CONFIG_PREFIX "export_masks", export_masks == 1);
    gtk_widget_set_sensitive(d->export_masks, FALSE);
  }
}

static void _format_changed(GtkWidget *widget, dt_lib_export_t *d)
{
  const gchar *name = dt_bauhaus_combobox_get_text(d->format);
  g_signal_handlers_block_by_func(widget, _format_changed, d);
  set_format_by_name(d, name);
  g_signal_handlers_unblock_by_func(widget, _format_changed, d);
}

static void _get_max_output_dimension(dt_lib_export_t *d, uint32_t *width, uint32_t *height)
{
  gchar *storage_name = dt_conf_get_string(CONFIG_PREFIX "storage_name");
  dt_imageio_module_storage_t *storage = dt_imageio_get_storage_by_name(storage_name);
  g_free(storage_name);
  char *format_name = dt_conf_get_string(CONFIG_PREFIX "format_name");
  dt_imageio_module_format_t *format = dt_imageio_get_format_by_name(format_name);
  g_free(format_name);
  if(storage && format)
  {
    uint32_t fw, fh, sw, sh;
    fw = fh = sw = sh = 0; // We are all equals!!!
    storage->dimension(storage, NULL, &sw, &sh);
    format->dimension(format, NULL, &fw, &fh);

    if(sw == 0 || fw == 0)
      *width = sw > fw ? sw : fw;
    else
      *width = sw < fw ? sw : fw;

    if(sh == 0 || fh == 0)
      *height = sh > fh ? sh : fh;
    else
      *height = sh < fh ? sh : fh;
  }
}

static void _validate_dimensions(dt_lib_export_t *d)
{
  //reset dimensions to previously stored value if they exceed the maximum
  uint32_t width = atoi(gtk_entry_get_text(GTK_ENTRY(d->width)));
  uint32_t height = atoi(gtk_entry_get_text(GTK_ENTRY(d->height)));
  if(width > d->max_allowed_width || height > d->max_allowed_height)
  {
    width = width > d->max_allowed_width ? dt_conf_get_int(CONFIG_PREFIX "width") : width;
    height = height > d->max_allowed_height ? dt_conf_get_int(CONFIG_PREFIX "height") : height;
    _set_dimensions(d, width, height);
  }
}

static void _update_dimensions(dt_lib_export_t *d)
{
  uint32_t max_w = 0, max_h = 0;
  _get_max_output_dimension(d, &max_w, &max_h);
  d->max_allowed_width = max_w > 0 ? max_w : EXPORT_MAX_IMAGE_SIZE;
  d->max_allowed_height = max_h > 0 ? max_h : EXPORT_MAX_IMAGE_SIZE;
  _validate_dimensions(d);
}

static void set_storage_by_name(dt_lib_export_t *d, const char *name)
{
  int k = -1;
  GList *it = g_list_first(darktable.imageio->plugins_storage);
  dt_imageio_module_storage_t *module = NULL;

  if(it != NULL)
    do
    {
      k++;
      if(strcmp(((dt_imageio_module_storage_t *)it->data)->name(((dt_imageio_module_storage_t *)it->data)),
                name) == 0 || strcmp(((dt_imageio_module_storage_t *)it->data)->plugin_name, name) == 0)
      {
        module = (dt_imageio_module_storage_t *)it->data;
        break;
      }
    } while((it = g_list_next(it)));

  if(!module)
  {
    gtk_widget_hide(d->storage_extra_container);
    return;
  }
  else if(module->widget)
  {
    gtk_widget_show_all(d->storage_extra_container);
    gtk_stack_set_visible_child(GTK_STACK(d->storage_extra_container),module->widget);
  }
  else
  {
    gtk_widget_hide(d->storage_extra_container);
  }
  dt_bauhaus_combobox_set(d->storage, k);
  dt_conf_set_string(CONFIG_PREFIX "storage_name", module->plugin_name);


  // Check if plugin recommends a max dimension and set
  // if not implemented the stored conf values are used..
  uint32_t w = 0, h = 0;
  module->recommended_dimension(module, NULL, &w, &h);

  const uint32_t cw = dt_conf_get_int(CONFIG_PREFIX "width");
  const uint32_t ch = dt_conf_get_int(CONFIG_PREFIX "height");

  // If user's selected value is below the max, select it
  if(w > cw || w == 0) w = cw;
  if(h > ch || h == 0) h = ch;

  // Set the recommended dimension
  _set_dimensions(d, w, h);

  // Let's update formats combobox with supported formats of selected storage module...
  _update_formats_combobox(d);

  // Lets try to set selected format if fail select first in list..
  gchar *format_name = dt_conf_get_string(CONFIG_PREFIX "format_name");
  dt_imageio_module_format_t *format = dt_imageio_get_format_by_name(format_name);
  g_free(format_name);
  if(format == NULL || dt_bauhaus_combobox_set_from_text(d->format, format->name()) == FALSE)
    dt_bauhaus_combobox_set(d->format, 0);
}

static void _storage_changed(GtkWidget *widget, dt_lib_export_t *d)
{
  const gchar *name = dt_bauhaus_combobox_get_text(d->storage);
  g_signal_handlers_block_by_func(widget, _storage_changed, d);
  if(name) set_storage_by_name(d, name);
  g_signal_handlers_unblock_by_func(widget, _storage_changed, d);
}

static void _profile_changed(GtkWidget *widget, dt_lib_export_t *d)
{
  int pos = dt_bauhaus_combobox_get(widget);
  if(pos > 0)
  {
    pos--;
    for(GList *profiles = darktable.color_profiles->profiles; profiles; profiles = g_list_next(profiles))
    {
      dt_colorspaces_color_profile_t *pp = (dt_colorspaces_color_profile_t *)profiles->data;
      if(pp->out_pos == pos)
      {
        dt_conf_set_int(CONFIG_PREFIX "icctype", pp->type);
        if(pp->type == DT_COLORSPACE_FILE)
          dt_conf_set_string(CONFIG_PREFIX "iccprofile", pp->filename);
        else
          dt_conf_set_string(CONFIG_PREFIX "iccprofile", "");
        return;
      }
    }
  }
  dt_conf_set_int(CONFIG_PREFIX "icctype", DT_COLORSPACE_NONE);
  dt_conf_set_string(CONFIG_PREFIX "iccprofile", "");
}

static void _dimensions_type_changed(GtkWidget *widget, dt_lib_export_t *d)
{
  if(darktable.gui->reset) return;

  const dt_dimensions_type_t d_type = (dt_dimensions_type_t)dt_bauhaus_combobox_get(widget);

  dt_conf_set_int(CONFIG_PREFIX "dimensions_type", d_type);
  if(d_type != DT_DIMENSIONS_SCALE)
  {
    if(d_type != DT_DIMENSIONS_PIXELS)
    {
      gtk_widget_hide(GTK_WIDGET(d->hbox1));
      gtk_widget_show(GTK_WIDGET(d->hbox2));
      gtk_widget_hide(GTK_WIDGET(d->scale));
      _resync_print_dimensions(d);
    }
    else
    {
      gtk_widget_show(GTK_WIDGET(d->hbox1));
      gtk_widget_hide(GTK_WIDGET(d->hbox2));
<<<<<<< HEAD
      gtk_widget_hide(GTK_WIDGET(d->scale)); //ab
=======
      gtk_widget_hide(GTK_WIDGET(d->scale));
>>>>>>> 5ec6cacb
    }
    dt_conf_set_string(CONFIG_PREFIX "resizing", "max_size");
    _print_size_update_display(d);
  }
  else
  {
    gtk_widget_show(GTK_WIDGET(d->scale));
    gtk_widget_hide(GTK_WIDGET(d->hbox1));
    gtk_widget_hide(GTK_WIDGET(d->hbox2));
    dt_conf_set_string(CONFIG_PREFIX "resizing", "scaling");
  }
  _size_in_px_update(d);
<<<<<<< HEAD

=======
>>>>>>> 5ec6cacb
}

static void _resync_print_dimensions(dt_lib_export_t *self)
{
  if(darktable.gui->reset) return;

  const uint32_t width = dt_conf_get_int(CONFIG_PREFIX "width");
  const uint32_t height = dt_conf_get_int(CONFIG_PREFIX "height");
  const int dpi = atoi(gtk_entry_get_text(GTK_ENTRY(self->print_dpi)));

  const float p_width = pixels2print(self, width);
  const float p_height = pixels2print(self, height);

  ++darktable.gui->reset;
  gchar *pwidth = g_strdup_printf("%.2f", p_width);
  gchar *pheight = g_strdup_printf("%.2f", p_height);
  gchar *pdpi = g_strdup_printf("%d", dpi);
  gtk_entry_set_text(GTK_ENTRY(self->print_width), pwidth);
  gtk_entry_set_text(GTK_ENTRY(self->print_height), pheight);
  gtk_entry_set_text(GTK_ENTRY(self->print_dpi), pdpi);
  g_free(pwidth);
  g_free(pheight);
  g_free(pdpi);
  --darktable.gui->reset;
}

static void _resync_pixel_dimensions(dt_lib_export_t *self)
{
  if(darktable.gui->reset) return;

  const float p_width = atof(gtk_entry_get_text(GTK_ENTRY(self->print_width)));
  const float p_height = atof(gtk_entry_get_text(GTK_ENTRY(self->print_height)));

  const uint32_t width = print2pixels(self, p_width);
  const uint32_t height = print2pixels(self, p_height);

  dt_conf_set_int(CONFIG_PREFIX "width", width);
  dt_conf_set_int(CONFIG_PREFIX "height", height);

  ++darktable.gui->reset;
  gchar *pwidth = g_strdup_printf("%d", width);
  gchar *pheight = g_strdup_printf("%d", height);
  gtk_entry_set_text(GTK_ENTRY(self->width), pwidth);
  gtk_entry_set_text(GTK_ENTRY(self->height), pheight);
  g_free(pwidth);
  g_free(pheight);
  --darktable.gui->reset;
}

static void _width_changed(GtkEditable *entry, gpointer user_data)
{
  if(darktable.gui->reset) return;

  dt_lib_export_t *d = (dt_lib_export_t *)user_data;
  const uint32_t width = atoi(gtk_entry_get_text(GTK_ENTRY(d->width)));
  dt_conf_set_int(CONFIG_PREFIX "width", width);
}

static void _print_width_changed(GtkEditable *entry, gpointer user_data)
{
  if(darktable.gui->reset) return;

  dt_lib_export_t *d = (dt_lib_export_t *)user_data;

  const float p_width = atof(gtk_entry_get_text(GTK_ENTRY(d->print_width)));
  const uint32_t width = print2pixels(d, p_width);
  dt_conf_set_int(CONFIG_PREFIX "width", width);

  ++darktable.gui->reset;
  gchar *pwidth = g_strdup_printf("%d", width);
  gtk_entry_set_text(GTK_ENTRY(d->width), pwidth);
  g_free(pwidth);
  _size_in_px_update(d);
  --darktable.gui->reset;
}

static void _height_changed(GtkEditable *entry, gpointer user_data)
{
  if(darktable.gui->reset) return;

  dt_lib_export_t *d = (dt_lib_export_t *)user_data;
  const uint32_t height = atoi(gtk_entry_get_text(GTK_ENTRY(d->height)));
  dt_conf_set_int(CONFIG_PREFIX "height", height);
}

static void _print_height_changed(GtkEditable *entry, gpointer user_data)
{
  if(darktable.gui->reset) return;

  dt_lib_export_t *d = (dt_lib_export_t *)user_data;

  const float p_height = atof(gtk_entry_get_text(GTK_ENTRY(d->print_height)));
  const uint32_t height = print2pixels(d, p_height);
  dt_conf_set_int(CONFIG_PREFIX "height", height);

  ++darktable.gui->reset;
  gchar *pheight = g_strdup_printf("%d", height);
  gtk_entry_set_text(GTK_ENTRY(d->height), pheight);
  g_free(pheight);
  _size_in_px_update(d);
  --darktable.gui->reset;
}

static void _print_dpi_changed(GtkWidget *widget, gpointer user_data)
{
  if(darktable.gui->reset) return;

  dt_lib_export_t *d = (dt_lib_export_t *)user_data;
  const int dpi = atoi(gtk_entry_get_text(GTK_ENTRY(d->print_dpi)));

  dt_conf_set_int(CONFIG_PREFIX "print_dpi", dpi);

  _resync_pixel_dimensions(d);
<<<<<<< HEAD
  _size_in_px_update(d); //ab
=======
  _size_in_px_update(d);
>>>>>>> 5ec6cacb
}

static void _callback_bool(GtkWidget *widget, gpointer user_data)
{
  const char *key = (const char *)user_data;
  dt_conf_set_bool(key, dt_bauhaus_combobox_get(widget) == 1);
}

static void _intent_changed(GtkWidget *widget, dt_lib_export_t *d)
{
  const int pos = dt_bauhaus_combobox_get(widget);
  dt_conf_set_int(CONFIG_PREFIX "iccintent", pos - 1);
}

static void _style_changed(GtkWidget *widget, dt_lib_export_t *d)
{
  if(dt_bauhaus_combobox_get(d->style) == 0)
  {
    dt_conf_set_string(CONFIG_PREFIX "style", "");
    gtk_widget_set_sensitive(GTK_WIDGET(d->style_mode), FALSE);
  }
  else
  {
    const gchar *style = dt_bauhaus_combobox_get_text(d->style);
    dt_conf_set_string(CONFIG_PREFIX "style", style);
    gtk_widget_set_sensitive(GTK_WIDGET(d->style_mode), TRUE);
  }
}

int position()
{
  return 0;
}

static void _update_formats_combobox(dt_lib_export_t *d)
{
  // Clear format combo box
  dt_bauhaus_combobox_clear(d->format);

  // Get current selected storage
  gchar *storage_name = dt_conf_get_string(CONFIG_PREFIX "storage_name");
  dt_imageio_module_storage_t *storage = dt_imageio_get_storage_by_name(storage_name);
  g_free(storage_name);

  // Add supported formats to combobox
  GList *it = darktable.imageio->plugins_format;
  gboolean empty = TRUE;
  while(it)
  {
    dt_imageio_module_format_t *format = (dt_imageio_module_format_t *)it->data;
    if(storage->supported(storage, format))
    {
      dt_bauhaus_combobox_add(d->format, format->name());
      empty = FALSE;
    }

    it = g_list_next(it);
  }

  gtk_widget_set_sensitive(d->format, !empty);
}

static void _on_storage_list_changed(gpointer instance, dt_lib_module_t *self)
{
  dt_lib_export_t *d = self->data;
  dt_imageio_module_storage_t *storage = dt_imageio_get_storage();
  dt_bauhaus_combobox_clear(d->storage);

  GList *children, *iter;

  children = gtk_container_get_children(GTK_CONTAINER(d->storage_extra_container));
  for(iter = children; iter != NULL; iter = g_list_next(iter))
    gtk_container_remove(GTK_CONTAINER(d->storage_extra_container),GTK_WIDGET(iter->data));
  g_list_free(children);


  GList *it = darktable.imageio->plugins_storage;
  if(it != NULL) do
  {
    dt_imageio_module_storage_t *module = (dt_imageio_module_storage_t *)it->data;
    dt_bauhaus_combobox_add(d->storage, module->name(module));
    if(module->widget)
    {
      gtk_container_add(GTK_CONTAINER(d->storage_extra_container), module->widget);
    }
  } while((it = g_list_next(it)));
  dt_bauhaus_combobox_set(d->storage, dt_imageio_get_index_of_storage(storage));
}

static void _lib_export_styles_changed_callback(gpointer instance, gpointer user_data)
{
  dt_lib_module_t *self = (dt_lib_module_t *)user_data;
  dt_lib_export_t *d = self->data;

  dt_bauhaus_combobox_clear(d->style);
  dt_bauhaus_combobox_add(d->style, _("none"));

  GList *styles = dt_styles_get_list("");
  while(styles)
  {
    const dt_style_t *style = (dt_style_t *)styles->data;
    dt_bauhaus_combobox_add(d->style, style->name);
    styles = g_list_next(styles);
  }
  dt_bauhaus_combobox_set(d->style, 0);

  g_list_free_full(styles, dt_style_free);
}

static void _metadata_export_clicked(GtkComboBox *widget, dt_lib_export_t *d)
{
  const gchar *name = dt_bauhaus_combobox_get_text(d->storage);
  const gboolean ondisk = name && !g_strcmp0(name, _("file on disk")); // FIXME: NO!!!!!one!
  d->metadata_export = dt_lib_export_metadata_configuration_dialog(d->metadata_export, ondisk);
}

void gui_init(dt_lib_module_t *self)
{
  dt_lib_export_t *d = (dt_lib_export_t *)malloc(sizeof(dt_lib_export_t));
  self->timeout_handle = 0;
  self->data = (void *)d;
  self->widget = gtk_box_new(GTK_ORIENTATION_VERTICAL, 0);
  dt_gui_add_help_link(self->widget, dt_get_help_url(self->plugin_name));

  GtkWidget *label = dt_ui_section_label_new(_("storage options"));
  GtkStyleContext *context = gtk_widget_get_style_context(GTK_WIDGET(label));
  gtk_style_context_add_class(context, "section_label_top");
  gtk_box_pack_start(GTK_BOX(self->widget), label, FALSE, TRUE, 0);
  dt_gui_add_help_link(self->widget, "export_selected.html#export_selected_usage");

  d->storage = dt_bauhaus_combobox_new(NULL);
  dt_bauhaus_widget_set_label(d->storage, NULL, N_("target storage"));
  gtk_box_pack_start(GTK_BOX(self->widget), d->storage, FALSE, TRUE, 0);

  // add all storage widgets to the stack widget
  d->storage_extra_container = gtk_stack_new();
  gtk_stack_set_homogeneous(GTK_STACK(d->storage_extra_container),FALSE);
  gtk_box_pack_start(GTK_BOX(self->widget), d->storage_extra_container, FALSE, TRUE, 0);
  GList *it = g_list_first(darktable.imageio->plugins_storage);
  if(it != NULL) do
  {
    const dt_imageio_module_storage_t *module = (dt_imageio_module_storage_t *)it->data;
    dt_bauhaus_combobox_add(d->storage, module->name(module));
    if(module->widget)
    {
      gtk_container_add(GTK_CONTAINER(d->storage_extra_container), module->widget);
    }
  } while((it = g_list_next(it)));

  // postponed so we can do the two steps in one loop
  DT_DEBUG_CONTROL_SIGNAL_CONNECT(darktable.signals, DT_SIGNAL_IMAGEIO_STORAGE_CHANGE,
                            G_CALLBACK(_on_storage_list_changed), self);
  g_signal_connect(G_OBJECT(d->storage), "value-changed", G_CALLBACK(_storage_changed), (gpointer)d);

  label = dt_ui_section_label_new(_("format options"));
  gtk_box_pack_start(GTK_BOX(self->widget), label, FALSE, TRUE, 0);
  dt_gui_add_help_link(self->widget, "export_selected.html#export_selected_usage");

  d->format = dt_bauhaus_combobox_new(NULL);
  dt_bauhaus_widget_set_label(d->format, NULL, N_("file format"));
  gtk_box_pack_start(GTK_BOX(self->widget), d->format, FALSE, TRUE, 0);
  g_signal_connect(G_OBJECT(d->format), "value-changed", G_CALLBACK(_format_changed), (gpointer)d);

  // add all format widgets to the stack widget
  d->format_extra_container = gtk_stack_new();
  gtk_stack_set_homogeneous(GTK_STACK(d->format_extra_container),FALSE);
  gtk_box_pack_start(GTK_BOX(self->widget), d->format_extra_container, FALSE, TRUE, 0);
  it = g_list_first(darktable.imageio->plugins_format);
  if(it != NULL) do
  {
    dt_imageio_module_format_t *module = (dt_imageio_module_format_t *)it->data;
    if(module->widget)
    {
      gtk_container_add(GTK_CONTAINER(d->format_extra_container), module->widget);
    }
  } while((it = g_list_next(it)));

  label = dt_ui_section_label_new(_("global options"));
  gtk_box_pack_start(GTK_BOX(self->widget), label, FALSE, TRUE, 0);
  dt_gui_add_help_link(self->widget, "export_selected.html#export_selected_usage");

  d->dimensions_type = dt_bauhaus_combobox_new(NULL);
<<<<<<< HEAD
  dt_bauhaus_widget_set_label(d->dimensions_type, NULL, _("set size"));
  gtk_widget_set_tooltip_text(d->dimensions_type, _("choose a method for setting the output size")); //ab
  dt_bauhaus_combobox_add(d->dimensions_type, _("in pixels (for file)"));
  dt_bauhaus_combobox_add(d->dimensions_type, _("in cm (for print)"));
  dt_bauhaus_combobox_add(d->dimensions_type, _("in inchs (for print)"));
=======
  dt_bauhaus_widget_set_label(d->dimensions_type, NULL, N_("set size"));
  gtk_widget_set_tooltip_text(d->dimensions_type, _("choose a method for setting the output size"));
  dt_bauhaus_combobox_add(d->dimensions_type, _("in pixels (for file)"));
  dt_bauhaus_combobox_add(d->dimensions_type, _("in cm (for print)"));
  dt_bauhaus_combobox_add(d->dimensions_type, _("in inch (for print)"));
>>>>>>> 5ec6cacb
  dt_bauhaus_combobox_add(d->dimensions_type, _("by scale (for file)"));
  dt_bauhaus_combobox_set(d->dimensions_type, dt_conf_get_int(CONFIG_PREFIX "dimensions_type"));

  d->print_width = gtk_entry_new();
  gtk_widget_set_tooltip_text(d->print_width, _("maximum output width limit.\n"
<<<<<<< HEAD
                                                "click middle mouse button sets to 0\n"
                                                " for cancel the constraint")); //ab
  gtk_entry_set_width_chars(GTK_ENTRY(d->print_width), 5);
  d->print_height = gtk_entry_new();
  gtk_widget_set_tooltip_text(d->print_height, _("maximum output height limit.\n"
                                                 "click middle mouse button sets to 0\n"
                                                 " for cancel the constraint")); //ab
=======
                                                "click middle mouse button to reset to 0."));
  gtk_entry_set_width_chars(GTK_ENTRY(d->print_width), 5);
  d->print_height = gtk_entry_new();
  gtk_widget_set_tooltip_text(d->print_height, _("maximum output height limit.\n"
                                                 "click middle mouse button to reset to 0."));
>>>>>>> 5ec6cacb
  gtk_entry_set_width_chars(GTK_ENTRY(d->print_height), 5);
  d->print_dpi = gtk_entry_new();
  gtk_widget_set_tooltip_text(d->print_dpi, _("resolution in dot per inch"));
  gtk_entry_set_width_chars(GTK_ENTRY(d->print_dpi), 4);
  char *dpi = dt_conf_get_string(CONFIG_PREFIX "print_dpi");
  gtk_entry_set_text(GTK_ENTRY(d->print_dpi), dpi);
  g_free(dpi);

  dt_gui_key_accel_block_on_focus_connect(d->print_width);
  dt_gui_key_accel_block_on_focus_connect(d->print_height);
  dt_gui_key_accel_block_on_focus_connect(d->print_dpi);

  d->width = gtk_entry_new();
  gtk_widget_set_tooltip_text(d->width, _("maximum output width limit.\n"
<<<<<<< HEAD
                                          "click middle mouse button sets to 0\n"
                                          " for cancel the constraint")); //ab
  gtk_entry_set_width_chars(GTK_ENTRY(d->width), 5);
  d->height = gtk_entry_new();
  gtk_widget_set_tooltip_text(d->height, _("maximum output height limit.\n"
                                           "click middle mouse button sets to 0\n"
                                           " for cancel the constraint")); //ab
  gtk_entry_set_width_chars(GTK_ENTRY(d->height), 5);

  gtk_widget_add_events(d->width, GDK_BUTTON_PRESS_MASK); //ab
  gtk_widget_add_events(d->height, GDK_BUTTON_PRESS_MASK); //ab
=======
                                          "click middle mouse button to reset to 0."));
  gtk_entry_set_width_chars(GTK_ENTRY(d->width), 5);
  d->height = gtk_entry_new();
  gtk_widget_set_tooltip_text(d->height, _("maximum output height limit.\n"
                                           "click middle mouse button to reset to 0."));
  gtk_entry_set_width_chars(GTK_ENTRY(d->height), 5);

  gtk_widget_add_events(d->width, GDK_BUTTON_PRESS_MASK);
  gtk_widget_add_events(d->height, GDK_BUTTON_PRESS_MASK);
>>>>>>> 5ec6cacb

  dt_gui_key_accel_block_on_focus_connect(d->width);
  dt_gui_key_accel_block_on_focus_connect(d->height);

  d->hbox2 = d->print_size = GTK_BOX(gtk_box_new(GTK_ORIENTATION_HORIZONTAL, 3));
  gtk_box_pack_start(d->hbox2, d->print_width, TRUE, TRUE, 0);
  gtk_box_pack_start(d->hbox2, gtk_label_new(_("x")), FALSE, FALSE, 0);
  gtk_box_pack_start(d->hbox2, d->print_height, TRUE, TRUE, 0);
  d->unit_label = gtk_label_new(_("cm"));
  gtk_box_pack_start(d->hbox2, d->unit_label, FALSE, FALSE, 0);
  gtk_box_pack_start(d->hbox2, d->print_dpi, TRUE, TRUE, 0);
  gtk_box_pack_start(d->hbox2, gtk_label_new(_("dpi")), FALSE, FALSE, 0);

  d->hbox1 = GTK_BOX(gtk_box_new(GTK_ORIENTATION_HORIZONTAL, 3));
  gtk_box_pack_start(d->hbox1, d->width, TRUE, TRUE, 0);
  gtk_box_pack_start(d->hbox1, gtk_label_new(_("x")), FALSE, FALSE, 0);
  gtk_box_pack_start(d->hbox1, d->height, TRUE, TRUE, 0);
  gtk_box_pack_start(d->hbox1, gtk_label_new(_("px")), FALSE, FALSE, 0);

<<<<<<< HEAD
  //ab For free scale
  d->scale = gtk_entry_new();
  gtk_entry_set_text(GTK_ENTRY(d->scale), dt_conf_get_string(CONFIG_PREFIX "resizing_factor"));
  gtk_widget_set_tooltip_text(d->scale, _("it can be an integer, decimal fraction or simple fraction.\n"
                                          "zero or empty values are equal to 1.\n"
                                          "click the middle mouse button sets the value to 1."));
=======
  d->scale = gtk_entry_new();
  gtk_entry_set_text (GTK_ENTRY(d->scale), dt_conf_get_string(CONFIG_PREFIX "resizing_factor"));
  gtk_widget_set_tooltip_text(d->scale, _("it can be an integer, decimal number or simple fraction.\n"
                                          "zero or empty values are equal to 1.\n"
                                          "click middle mouse button to reset to 1."));
>>>>>>> 5ec6cacb
  dt_gui_key_accel_block_on_focus_connect(d->scale);
  gtk_widget_set_halign(GTK_WIDGET(d->scale), GTK_ALIGN_END);
  gtk_widget_add_events(d->scale, GDK_BUTTON_PRESS_MASK);

<<<<<<< HEAD
  d->size_in_px=gtk_label_new("");
=======
  d->size_in_px = gtk_label_new("");
>>>>>>> 5ec6cacb
  gtk_widget_set_sensitive(GTK_WIDGET(d->size_in_px), FALSE);

  GtkGrid *grid_outer = GTK_GRID(gtk_grid_new());
  gtk_grid_set_row_homogeneous(grid_outer, TRUE);

  GtkFrame *bgr2 = GTK_FRAME(gtk_frame_new(""));
  GtkOverlay *bottom_ovl = GTK_OVERLAY(gtk_overlay_new());

  gtk_widget_set_valign(GTK_WIDGET(d->dimensions_type), GTK_ALIGN_END);

  gtk_widget_set_halign(GTK_WIDGET(d->scale), GTK_ALIGN_FILL);
  gtk_widget_set_halign(GTK_WIDGET(d->size_in_px), GTK_ALIGN_END);

  gtk_container_add(GTK_CONTAINER(bottom_ovl), GTK_WIDGET(bgr2));
  gtk_overlay_add_overlay(bottom_ovl, GTK_WIDGET(d->hbox1));
  gtk_overlay_add_overlay(bottom_ovl, GTK_WIDGET(d->hbox2));
  gtk_overlay_add_overlay(bottom_ovl, GTK_WIDGET(d->scale));

  gtk_grid_attach(grid_outer, GTK_WIDGET(d->dimensions_type), 0, 0, 1, 1);
  gtk_grid_attach(grid_outer, GTK_WIDGET(bottom_ovl), 0, 1, 1, 1);
  gtk_grid_attach(grid_outer, GTK_WIDGET(d->size_in_px), 0, 2, 1, 1);
  gtk_widget_set_hexpand(GTK_WIDGET(bottom_ovl), TRUE);
  gtk_box_pack_start(GTK_BOX(self->widget), GTK_WIDGET(grid_outer), TRUE, TRUE, 0);
<<<<<<< HEAD
  //ba test;
=======
>>>>>>> 5ec6cacb

  d->upscale = dt_bauhaus_combobox_new(NULL);
  dt_bauhaus_widget_set_label(d->upscale, NULL, N_("allow upscaling"));
  dt_bauhaus_combobox_add(d->upscale, _("no"));
  dt_bauhaus_combobox_add(d->upscale, _("yes"));
  gtk_box_pack_start(GTK_BOX(self->widget), d->upscale, FALSE, TRUE, 0);

  d->high_quality = dt_bauhaus_combobox_new(NULL);
  dt_bauhaus_widget_set_label(d->high_quality, NULL, N_("high quality resampling"));
  dt_bauhaus_combobox_add(d->high_quality, _("no"));
  dt_bauhaus_combobox_add(d->high_quality, _("yes"));
  gtk_widget_set_tooltip_text(d->high_quality, _("do high quality resampling during export"));
  gtk_box_pack_start(GTK_BOX(self->widget), d->high_quality, FALSE, TRUE, 0);

  d->export_masks = dt_bauhaus_combobox_new(NULL);
  dt_bauhaus_widget_set_label(d->export_masks, NULL, N_("store masks"));
  dt_bauhaus_combobox_add(d->export_masks, _("no"));
  dt_bauhaus_combobox_add(d->export_masks, _("yes"));
  gtk_widget_set_tooltip_text(d->export_masks, _("store masks as layers in exported images. only works for some formats."));
  gtk_box_pack_start(GTK_BOX(self->widget), d->export_masks, FALSE, TRUE, 0);

  //  Add profile combo

  char datadir[PATH_MAX] = { 0 };
  char confdir[PATH_MAX] = { 0 };
  dt_loc_get_user_config_dir(confdir, sizeof(confdir));
  dt_loc_get_datadir(datadir, sizeof(datadir));

  d->profile = dt_bauhaus_combobox_new(NULL);
  dt_bauhaus_widget_set_label(d->profile, NULL, N_("profile"));
  gtk_box_pack_start(GTK_BOX(self->widget), d->profile, FALSE, TRUE, 0);
  dt_bauhaus_combobox_add(d->profile, _("image settings"));
  for(GList *l = darktable.color_profiles->profiles; l; l = g_list_next(l))
  {
    dt_colorspaces_color_profile_t *prof = (dt_colorspaces_color_profile_t *)l->data;
    if(prof->out_pos > -1) dt_bauhaus_combobox_add(d->profile, prof->name);
  }

  dt_bauhaus_combobox_set(d->profile, 0);

  char *system_profile_dir = g_build_filename(datadir, "color", "out", NULL);
  char *user_profile_dir = g_build_filename(confdir, "color", "out", NULL);
  char *tooltip = g_strdup_printf(_("output ICC profiles in %s or %s"), user_profile_dir, system_profile_dir);
  gtk_widget_set_tooltip_text(d->profile, tooltip);
  g_free(system_profile_dir);
  g_free(user_profile_dir);
  g_free(tooltip);

  //  Add intent combo

  d->intent = dt_bauhaus_combobox_new(NULL);
  dt_bauhaus_widget_set_label(d->intent, NULL, N_("intent"));
  dt_bauhaus_combobox_add(d->intent, _("image settings"));
  dt_bauhaus_combobox_add(d->intent, _("perceptual"));
  dt_bauhaus_combobox_add(d->intent, _("relative colorimetric"));
  dt_bauhaus_combobox_add(d->intent, C_("rendering intent", "saturation"));
  dt_bauhaus_combobox_add(d->intent, _("absolute colorimetric"));
  gtk_box_pack_start(GTK_BOX(self->widget), d->intent, FALSE, TRUE, 0);

  //  Add style combo

  d->style = dt_bauhaus_combobox_new(NULL);
  dt_bauhaus_widget_set_label(d->style, NULL, N_("style"));
  _lib_export_styles_changed_callback(NULL, self);
  gtk_box_pack_start(GTK_BOX(self->widget), d->style, FALSE, TRUE, 0);
  gtk_widget_set_tooltip_text(d->style, _("temporary style to use while exporting"));

  //  Add check to control whether the style is to replace or append the current module

  d->style_mode = dt_bauhaus_combobox_new(NULL);
  dt_bauhaus_widget_set_label(d->style_mode, NULL, N_("mode"));

  gtk_box_pack_start(GTK_BOX(self->widget), d->style_mode, FALSE, TRUE, 0);

  dt_bauhaus_combobox_add(d->style_mode, _("replace history"));
  dt_bauhaus_combobox_add(d->style_mode, _("append history"));

  dt_bauhaus_combobox_set(d->style_mode, 0);

  gtk_widget_set_tooltip_text(d->style_mode,
                              _("whether the style items are appended to the history or replacing the history"));

  //  Set callback signals

  g_signal_connect(G_OBJECT(d->upscale), "value-changed", G_CALLBACK(_callback_bool),
                   (gpointer)CONFIG_PREFIX "upscale");
  g_signal_connect(G_OBJECT(d->high_quality), "value-changed", G_CALLBACK(_callback_bool),
                   (gpointer)CONFIG_PREFIX "high_quality_processing");
  g_signal_connect(G_OBJECT(d->export_masks), "value-changed", G_CALLBACK(_callback_bool),
                   (gpointer)CONFIG_PREFIX "export_masks");
  g_signal_connect(G_OBJECT(d->intent), "value-changed", G_CALLBACK(_intent_changed), (gpointer)d);
  g_signal_connect(G_OBJECT(d->profile), "value-changed", G_CALLBACK(_profile_changed), (gpointer)d);
  g_signal_connect(G_OBJECT(d->style), "value-changed", G_CALLBACK(_style_changed), (gpointer)d);
  g_signal_connect(G_OBJECT(d->style_mode), "value-changed", G_CALLBACK(_callback_bool),
                   (gpointer)CONFIG_PREFIX "style_append");

  DT_DEBUG_CONTROL_SIGNAL_CONNECT(darktable.signals, DT_SIGNAL_STYLE_CHANGED,
                            G_CALLBACK(_lib_export_styles_changed_callback), self);

<<<<<<< HEAD
  //ab hbox = GTK_BOX(gtk_box_new(GTK_ORIENTATION_HORIZONTAL, 0));
=======
>>>>>>> 5ec6cacb
  GtkBox *hbox = GTK_BOX(gtk_box_new(GTK_ORIENTATION_HORIZONTAL, 0));
  gtk_box_pack_start(GTK_BOX(self->widget), GTK_WIDGET(hbox), FALSE, TRUE, 0);

  // Export button
  d->export_button = GTK_BUTTON(dt_ui_button_new(_("export"), _("export with current settings"), NULL));
  gtk_box_pack_start(hbox, GTK_WIDGET(d->export_button), TRUE, TRUE, 0);

  //  Add metadata exportation control
  d->metadata_button = dtgtk_button_new(dtgtk_cairo_paint_preferences, CPF_STYLE_BOX, NULL);
  gtk_widget_set_name(d->metadata_button, "non-flat");
  gtk_widget_set_tooltip_text(d->metadata_button, _("edit metadata exportation details"));
  gtk_box_pack_end(hbox, d->metadata_button, FALSE, TRUE, 0);

  g_signal_connect(G_OBJECT(d->dimensions_type), "value_changed", G_CALLBACK(_dimensions_type_changed), (gpointer)d);
  g_signal_connect(G_OBJECT(d->export_button), "clicked", G_CALLBACK(_export_button_clicked), (gpointer)d);
  g_signal_connect(G_OBJECT(d->width), "changed", G_CALLBACK(_width_changed), (gpointer)d);
  g_signal_connect(G_OBJECT(d->height), "changed", G_CALLBACK(_height_changed), (gpointer)d);
  g_signal_connect(G_OBJECT(d->print_width), "changed", G_CALLBACK(_print_width_changed), (gpointer)d);
  g_signal_connect(G_OBJECT(d->print_height), "changed", G_CALLBACK(_print_height_changed), (gpointer)d);
  g_signal_connect(G_OBJECT(d->print_dpi), "changed", G_CALLBACK(_print_dpi_changed), (gpointer)d);

  g_signal_connect(G_OBJECT(d->metadata_button), "clicked", G_CALLBACK(_metadata_export_clicked), (gpointer)d);
<<<<<<< HEAD
  g_signal_connect(G_OBJECT(d->width), "changed", G_CALLBACK(_width_changed), (gpointer)d); //ab
  g_signal_connect(G_OBJECT(d->height), "changed", G_CALLBACK(_height_changed), (gpointer)d); //ab

  g_signal_connect(G_OBJECT(d->width), "button-press-event", G_CALLBACK(_widht_mdlclick), (gpointer)d); //ab
  g_signal_connect(G_OBJECT(d->height), "button-press-event", G_CALLBACK(_height_mdlclick), (gpointer)d); //ab
  g_signal_connect(G_OBJECT(d->print_width), "button-press-event", G_CALLBACK(_widht_mdlclick), (gpointer)d); //ab
  g_signal_connect(G_OBJECT(d->print_height), "button-press-event", G_CALLBACK(_height_mdlclick), (gpointer)d); //ab

  g_signal_connect(G_OBJECT(d->scale), "button-press-event", G_CALLBACK(_scale_mdlclick), (gpointer)d); //ab
  g_signal_connect(G_OBJECT(d->scale), "changed", G_CALLBACK(_scale_changed), (gpointer)d); //ab
=======
  g_signal_connect(G_OBJECT(d->width), "changed", G_CALLBACK(_width_changed), (gpointer)d);
  g_signal_connect(G_OBJECT(d->height), "changed", G_CALLBACK(_height_changed), (gpointer)d);

  g_signal_connect(G_OBJECT(d->width), "button-press-event", G_CALLBACK(_widht_mdlclick), (gpointer)d);
  g_signal_connect(G_OBJECT(d->height), "button-press-event", G_CALLBACK(_height_mdlclick), (gpointer)d);
  g_signal_connect(G_OBJECT(d->print_width), "button-press-event", G_CALLBACK(_widht_mdlclick), (gpointer)d);
  g_signal_connect(G_OBJECT(d->print_height), "button-press-event", G_CALLBACK(_height_mdlclick), (gpointer)d);

  g_signal_connect(G_OBJECT(d->scale), "button-press-event", G_CALLBACK(_scale_mdlclick), (gpointer)d);
  g_signal_connect(G_OBJECT(d->scale), "changed", G_CALLBACK(_scale_changed), (gpointer)d);
>>>>>>> 5ec6cacb

  // this takes care of keeping hidden widgets hidden
  gtk_widget_show_all(self->widget);
  gtk_widget_set_no_show_all(self->widget, TRUE);
  _print_size_update_display(d);

<<<<<<< HEAD
  //ab
  if (strcmp(dt_conf_get_string(CONFIG_PREFIX "resizing"),"scaling") == 0)
  {  // scaling
=======
  if (strcmp(dt_conf_get_string(CONFIG_PREFIX "resizing"), "scaling") == 0)
  {
    // scaling
>>>>>>> 5ec6cacb
    gtk_widget_show(GTK_WIDGET(d->scale));
    gtk_widget_hide(GTK_WIDGET(d->hbox1));
    gtk_widget_hide(GTK_WIDGET(d->hbox2));
  }
  else
<<<<<<< HEAD
  { // max size
=======
  {
    // max size
>>>>>>> 5ec6cacb
    gtk_widget_hide(GTK_WIDGET(d->scale));
    gtk_widget_show(GTK_WIDGET(d->hbox1));
    gtk_widget_show(GTK_WIDGET(d->hbox2));
  }
<<<<<<< HEAD
  //ba
=======
>>>>>>> 5ec6cacb

  d->metadata_export = NULL;

  DT_DEBUG_CONTROL_SIGNAL_CONNECT(darktable.signals, DT_SIGNAL_SELECTION_CHANGED,
                            G_CALLBACK(_image_selection_changed_callback), self);
  DT_DEBUG_CONTROL_SIGNAL_CONNECT(darktable.signals, DT_SIGNAL_MOUSE_OVER_IMAGE_CHANGE,
                            G_CALLBACK(_mouse_over_image_callback), self);
  DT_DEBUG_CONTROL_SIGNAL_CONNECT(darktable.signals, DT_SIGNAL_COLLECTION_CHANGED,
                            G_CALLBACK(_collection_updated_callback), self);

  self->gui_reset(self);
}

void gui_cleanup(dt_lib_module_t *self)
{
  dt_lib_cancel_postponed_update(self);
  dt_lib_export_t *d = (dt_lib_export_t *)self->data;
  dt_gui_key_accel_block_on_focus_disconnect(GTK_WIDGET(d->width));
  dt_gui_key_accel_block_on_focus_disconnect(GTK_WIDGET(d->height));

  DT_DEBUG_CONTROL_SIGNAL_DISCONNECT(darktable.signals, G_CALLBACK(_on_storage_list_changed), self);
  DT_DEBUG_CONTROL_SIGNAL_DISCONNECT(darktable.signals, G_CALLBACK(_lib_export_styles_changed_callback), self);

  DT_DEBUG_CONTROL_SIGNAL_DISCONNECT(darktable.signals, G_CALLBACK(_image_selection_changed_callback), self);
  DT_DEBUG_CONTROL_SIGNAL_DISCONNECT(darktable.signals, G_CALLBACK(_mouse_over_image_callback), self);
  DT_DEBUG_CONTROL_SIGNAL_DISCONNECT(darktable.signals, G_CALLBACK(_collection_updated_callback), self);

  GList *it = g_list_first(darktable.imageio->plugins_storage);
  if(it != NULL) do
  {
    dt_imageio_module_storage_t *module = (dt_imageio_module_storage_t *)it->data;
    if(module->widget) gtk_container_remove(GTK_CONTAINER(d->storage_extra_container), module->widget);
  } while((it = g_list_next(it)));

  it = g_list_first(darktable.imageio->plugins_format);
  if(it != NULL) do
  {
    dt_imageio_module_format_t *module = (dt_imageio_module_format_t *)it->data;
    if(module->widget) gtk_container_remove(GTK_CONTAINER(d->format_extra_container), module->widget);
  } while((it = g_list_next(it)));

  g_free(d->metadata_export);

  free(self->data);
  self->data = NULL;
}

void init_presets(dt_lib_module_t *self)
{
  // TODO: store presets in db:
  // dt_lib_presets_add(const char *name, const char *plugin_name, const void *params, const int32_t
  // params_size)


  // I know that it is super ugly to have this inside a module, but then is export not your average module
  // since it handles the params blobs of imageio libs.
  // - get all existing presets for export from db,
  // - extract the versions of the embedded format/storage blob
  // - check if it's up to date
  // - if older than the module -> call its legacy_params and update the preset
  // - drop presets that cannot be updated

  const int version = self->version();

  sqlite3_stmt *stmt;
  DT_DEBUG_SQLITE3_PREPARE_V2(
      dt_database_get(darktable.db),
      "SELECT rowid, op_version, op_params, name FROM data.presets WHERE operation='export'", -1, &stmt, NULL);
  while(sqlite3_step(stmt) == SQLITE_ROW)
  {
    const int rowid = sqlite3_column_int(stmt, 0);
    const int op_version = sqlite3_column_int(stmt, 1);
    const void *op_params = (void *)sqlite3_column_blob(stmt, 2);
    const size_t op_params_size = sqlite3_column_bytes(stmt, 2);
    const char *name = (char *)sqlite3_column_text(stmt, 3);

    if(op_version != version)
    {
      // shouldn't happen, we run legacy_params on the lib level before calling this
      fprintf(stderr, "[export_init_presets] found export preset '%s' with version %d, version %d was "
                      "expected. dropping preset.\n",
              name, op_version, version);
      sqlite3_stmt *innerstmt;
      DT_DEBUG_SQLITE3_PREPARE_V2(dt_database_get(darktable.db), "DELETE FROM data.presets WHERE rowid=?1", -1,
                                  &innerstmt, NULL);
      DT_DEBUG_SQLITE3_BIND_INT(innerstmt, 1, rowid);
      sqlite3_step(innerstmt);
      sqlite3_finalize(innerstmt);
    }
    else
    {
      // extract the interesting parts from the blob
      const char *buf = (const char *)op_params;

      // skip 6*int32_t: max_width, max_height, upscale, high_quality and iccintent, icctype
      buf += 6 * sizeof(int32_t);
      // skip metadata presets string
      buf += strlen(buf) + 1;
      // next skip iccfilename
      buf += strlen(buf) + 1;

      // parse both names to '\0'
      const char *fname = buf;
      buf += strlen(fname) + 1;
      const char *sname = buf;
      buf += strlen(sname) + 1;

      // get module by name and skip if not there.
      dt_imageio_module_format_t *fmod = dt_imageio_get_format_by_name(fname);
      dt_imageio_module_storage_t *smod = dt_imageio_get_storage_by_name(sname);
      if(!fmod || !smod) continue;

      // next we have fversion, sversion, fsize, ssize, fdata, sdata which is the stuff that might change
      size_t copy_over_part = (void *)buf - (void *)op_params;

      const int fversion = *(const int *)buf;
      buf += sizeof(int32_t);
      const int sversion = *(const int *)buf;
      buf += sizeof(int32_t);
      const int fsize = *(const int *)buf;
      buf += sizeof(int32_t);
      const int ssize = *(const int *)buf;
      buf += sizeof(int32_t);

      const void *fdata = buf;
      buf += fsize;
      const void *sdata = buf;

      void *new_fdata = NULL, *new_sdata = NULL;
      size_t new_fsize = fsize, new_ssize = ssize;
      int32_t new_fversion = fmod->version(), new_sversion = smod->version();

      if(fversion < new_fversion)
      {
        if(!(fmod->legacy_params
             && (new_fdata = fmod->legacy_params(fmod, fdata, fsize, fversion, new_fversion, &new_fsize))
                != NULL))
          goto delete_preset;
      }

      if(sversion < new_sversion)
      {
        if(!(smod->legacy_params
             && (new_sdata = smod->legacy_params(smod, sdata, ssize, sversion, new_sversion, &new_ssize))
                != NULL))
          goto delete_preset;
      }

      if(new_fdata || new_sdata)
      {
        // we got an updated blob -> reassemble the parts and update the preset
        size_t new_params_size = op_params_size - (fsize + ssize) + (new_fsize + new_ssize);
        void *new_params = malloc(new_params_size);
        memcpy(new_params, op_params, copy_over_part);
        // next we have fversion, sversion, fsize, ssize, fdata, sdata which is the stuff that might change
        size_t pos = copy_over_part;
        memcpy(new_params + pos, &new_fversion, sizeof(int32_t));
        pos += sizeof(int32_t);
        memcpy(new_params + pos, &new_sversion, sizeof(int32_t));
        pos += sizeof(int32_t);
        memcpy(new_params + pos, &new_fsize, sizeof(int32_t));
        pos += sizeof(int32_t);
        memcpy(new_params + pos, &new_ssize, sizeof(int32_t));
        pos += sizeof(int32_t);
        if(new_fdata)
          memcpy(new_params + pos, new_fdata, new_fsize);
        else
          memcpy(new_params + pos, fdata, fsize);
        pos += new_fsize;
        if(new_sdata)
          memcpy(new_params + pos, new_sdata, new_ssize);
        else
          memcpy(new_params + pos, sdata, ssize);

        // write the updated preset back to db
        fprintf(stderr,
                "[export_init_presets] updating export preset '%s' from versions %d/%d to versions %d/%d\n",
                name, fversion, sversion, new_fversion, new_sversion);
        sqlite3_stmt *innerstmt;
        DT_DEBUG_SQLITE3_PREPARE_V2(dt_database_get(darktable.db),
                                    "UPDATE data.presets SET op_params=?1 WHERE rowid=?2", -1, &innerstmt, NULL);
        DT_DEBUG_SQLITE3_BIND_BLOB(innerstmt, 1, new_params, new_params_size, SQLITE_TRANSIENT);
        DT_DEBUG_SQLITE3_BIND_INT(innerstmt, 2, rowid);
        sqlite3_step(innerstmt);
        sqlite3_finalize(innerstmt);

        free(new_fdata);
        free(new_sdata);
        free(new_params);
      }

      continue;

    delete_preset:
      free(new_fdata);
      free(new_sdata);
      fprintf(stderr, "[export_init_presets] export preset '%s' can't be updated from versions %d/%d to "
                      "versions %d/%d. dropping preset\n",
              name, fversion, sversion, new_fversion, new_sversion);
      sqlite3_stmt *innerstmt;
      DT_DEBUG_SQLITE3_PREPARE_V2(dt_database_get(darktable.db), "DELETE FROM data.presets WHERE rowid=?1", -1,
                                  &innerstmt, NULL);
      DT_DEBUG_SQLITE3_BIND_INT(innerstmt, 1, rowid);
      sqlite3_step(innerstmt);
      sqlite3_finalize(innerstmt);
    }
  }
  sqlite3_finalize(stmt);
}

void *legacy_params(dt_lib_module_t *self, const void *const old_params, const size_t old_params_size,
                    const int old_version, int *new_version, size_t *new_size)
{
  if(old_version == 1)
  {
    // add version of format & storage to params
    size_t new_params_size = old_params_size + 2 * sizeof(int32_t);
    void *new_params = malloc(new_params_size);

    const char *buf = (const char *)old_params;

    // skip 3*int32_t: max_width, max_height and iccintent
    buf += 3 * sizeof(int32_t);
    // next skip iccprofile
    buf += strlen(buf) + 1;

    // parse both names to '\0'
    const char *fname = buf;
    buf += strlen(fname) + 1;
    const char *sname = buf;
    buf += strlen(sname) + 1;

    // get module by name and fail if not there.
    dt_imageio_module_format_t *fmod = dt_imageio_get_format_by_name(fname);
    dt_imageio_module_storage_t *smod = dt_imageio_get_storage_by_name(sname);
    if(!fmod || !smod)
    {
      free(new_params);
      return NULL;
    }

    // now we are just behind the module/storage names and before their param sizes. this is the place where
    // we want their versions
    // copy everything until here to the new params
    size_t first_half = (void *)buf - (void *)old_params;
    memcpy(new_params, old_params, first_half);
    // add the versions. at the time this code was added all modules were at version 1, except of picasa which was at 2.
    // every newer version of the imageio modules should result in a preset that is not going through this code.
    int32_t fversion = 1;
    int32_t sversion = (strcmp(sname, "picasa") == 0 ? 2 : 1);
    memcpy(new_params + first_half, &fversion, sizeof(int32_t));
    memcpy(new_params + first_half + sizeof(int32_t), &sversion, sizeof(int32_t));
    // copy the rest of the old params over
    memcpy(new_params + first_half + 2 * sizeof(int32_t), buf, old_params_size - first_half);

    *new_size = new_params_size;
    *new_version = 2;
    return new_params;
  }
  else if(old_version == 2)
  {
    // add upscale to params
    size_t new_params_size = old_params_size + sizeof(int32_t);
    void *new_params = calloc(1, new_params_size);

    memcpy(new_params, old_params, 2 * sizeof(int32_t));
    memcpy(new_params + 3 * sizeof(int32_t), old_params + 2 * sizeof(int32_t), old_params_size - 2 * sizeof(int32_t));

    *new_size = new_params_size;
    *new_version = 3;
    return new_params;
  }
  else if(old_version == 3)
  {
    // replace iccprofile by type + filename
    // format of v3:
    //  - 4 x int32_t (max_width, max_height, upscale, iccintent)
    //  - char* (iccprofile)
    //  - rest
    // format of v4:
    //  - 5 x int32_t (max_width, max_height, upscale, iccintent, icctype)
    //  - char* (iccfilename)
    //  - old rest

    const char *buf = (const char *)old_params;

    // first get the old iccprofile to find out how big our new blob has to be
    const char *iccprofile = buf + 4 * sizeof(int32_t);

    size_t new_params_size = old_params_size - strlen(iccprofile) + sizeof(int32_t);
    int icctype;
    const char *iccfilename = "";

    if(!strcmp(iccprofile, "image"))
      icctype = DT_COLORSPACE_NONE;
    else if(!strcmp(iccprofile, "sRGB"))
      icctype = DT_COLORSPACE_SRGB;
    else if(!strcmp(iccprofile, "linear_rec709_rgb") || !strcmp(iccprofile, "linear_rgb"))
      icctype = DT_COLORSPACE_LIN_REC709;
    else if(!strcmp(iccprofile, "linear_rec2020_rgb"))
      icctype = DT_COLORSPACE_LIN_REC2020;
    else if(!strcmp(iccprofile, "adobergb"))
      icctype = DT_COLORSPACE_ADOBERGB;
    else
    {
      icctype = DT_COLORSPACE_FILE;
      iccfilename = iccprofile;
      new_params_size += strlen(iccfilename);
    }

    void *new_params = calloc(1, new_params_size);
    size_t pos = 0;
    memcpy(new_params, old_params, 4 * sizeof(int32_t));
    pos += 4 * sizeof(int32_t);
    memcpy(new_params + pos, &icctype, sizeof(int32_t));
    pos += sizeof(int32_t);
    memcpy(new_params + pos, iccfilename, strlen(iccfilename) + 1);
    pos += strlen(iccfilename) + 1;
    size_t old_pos = 4 * sizeof(int32_t) + strlen(iccprofile) + 1;
    memcpy(new_params + pos, old_params + old_pos, old_params_size - old_pos);

    *new_size = new_params_size;
    *new_version = 4;
    return new_params;
  }
  else if(old_version == 4)
  {
    // add high_quality to params

    // format of v4:
    //  - 5 x int32_t (max_width, max_height, upscale, iccintent, icctype)
    //  - char* (iccfilename)
    //  - old rest
    // format of v5:
    //  - 6 x int32_t (max_width, max_height, upscale, high_quality, iccintent, icctype)
    //  - char* (iccfilename)
    //  - old rest

    size_t new_params_size = old_params_size + sizeof(int32_t);
    void *new_params = calloc(1, new_params_size);

    size_t pos = 0;
    memcpy(new_params, old_params, 3 * sizeof(int32_t));
    pos += 4 * sizeof(int32_t);
    memcpy(new_params + pos, old_params + pos - sizeof(int32_t), old_params_size - 3 * sizeof(int32_t));

    *new_size = new_params_size;
    *new_version = 5;
    return new_params;
  }
  else if(old_version == 5)
  {
    // add metadata preset string

    // format of v5:
    //  - 6 x int32_t (max_width, max_height, upscale, high_quality, iccintent, icctype)
    //  - char* (iccfilename)
    //  - old rest
    // format of v6:
    //  - 6 x int32_t (max_width, max_height, upscale, high_quality, iccintent, icctype)
    //  - char* (metadata_export)
    //  - char* (iccfilename)
    //  - old rest

    const gboolean omit = dt_conf_get_bool("omit_tag_hierarchy");
    char *flags = dt_util_dstrcat(NULL, "%x", dt_lib_export_metadata_default_flags() | (omit ? DT_META_OMIT_HIERARCHY : 0));
    const int flags_size = strlen(flags) + 1;
    size_t new_params_size = old_params_size + flags_size;
    void *new_params = calloc(1, new_params_size);
    size_t pos = 0;
    memcpy(new_params, old_params, 6 * sizeof(int32_t));
    pos += 6 * sizeof(int32_t);
    memcpy(new_params + pos, flags, flags_size);
    pos += flags_size;
    memcpy(new_params + pos, old_params + pos - flags_size, old_params_size - 6 * sizeof(int32_t));

    g_free(flags);
    *new_size = new_params_size;
    *new_version = 6;
    return new_params;
  }
  else if(old_version == 6)
  {
    // add export_masks

    // format of v6:
    //  - 6 x int32_t (max_width, max_height, upscale, high_quality, iccintent, icctype)
    //  - old rest
    // format of v7:
    //  - 7 x int32_t (max_width, max_height, upscale, high_quality, export_masks, iccintent, icctype)
    //  - old rest

    const size_t new_params_size = old_params_size + sizeof(int32_t);
    void *new_params = calloc(1, new_params_size);

    size_t pos = 0;
    memcpy(new_params, old_params, 4 * sizeof(int32_t));
    pos += 5 * sizeof(int32_t);
    memcpy(new_params + pos, old_params + pos - sizeof(int32_t), old_params_size - 4 * sizeof(int32_t));

    *new_size = new_params_size;
    *new_version = 7;
    return new_params;
  }

  return NULL;
}

void *get_params(dt_lib_module_t *self, int *size)
{
  dt_lib_export_t *d = (dt_lib_export_t *)self->data;
  // concat storage and format, size is max + header
  dt_imageio_module_format_t *mformat = dt_imageio_get_format();
  dt_imageio_module_storage_t *mstorage = dt_imageio_get_storage();
  if(!mformat || !mstorage) return NULL;

  // size will be only as large as needed to remove random pointers from params (stored at the end).
  size_t fsize = mformat->params_size(mformat);
  dt_imageio_module_data_t *fdata = mformat->get_params(mformat);
  size_t ssize = mstorage->params_size(mstorage);
  void *sdata = mstorage->get_params(mstorage);
  int32_t fversion = mformat->version();
  int32_t sversion = mstorage->version();
  // we allow null pointers (plugin not ready for export in current state), and just don't copy back the
  // settings later:
  if(!sdata) ssize = 0;
  if(!fdata) fsize = 0;
  if(fdata)
  {
    // clean up format global params (need to set all bytes to reliably detect which preset is active).
    // we happen to want to set it all to 0
    memset(fdata, 0, sizeof(dt_imageio_module_data_t));
  }

  // FIXME: also the web preset has to be applied twice to be known as preset! (other dimension magic going on
  // here?)
  // TODO: get this stuff from gui and not from conf, so it will be sanity-checked (you can never delete an
  // insane preset)?
  // also store icc profile/intent here.
  const int32_t iccintent = dt_conf_get_int(CONFIG_PREFIX "iccintent");
  const int32_t icctype = dt_conf_get_int(CONFIG_PREFIX "icctype");
  const int32_t max_width = dt_conf_get_int(CONFIG_PREFIX "width");
  const int32_t max_height = dt_conf_get_int(CONFIG_PREFIX "height");
  const int32_t upscale = dt_conf_get_bool(CONFIG_PREFIX "upscale") ? 1 : 0;
  const int32_t high_quality = dt_conf_get_bool(CONFIG_PREFIX "high_quality_processing") ? 1 : 0;
  const int32_t export_masks = dt_conf_get_bool(CONFIG_PREFIX "export_masks") ? 1 : 0;
  gchar *iccfilename = dt_conf_get_string(CONFIG_PREFIX "iccprofile");
  gchar *style = dt_conf_get_string(CONFIG_PREFIX "style");
  const gboolean style_append = dt_conf_get_bool(CONFIG_PREFIX "style_append");
  const char *metadata_export = d->metadata_export;

  if(fdata)
  {
    g_strlcpy(fdata->style, style, sizeof(fdata->style));
    fdata->style_append = style_append;
  }

  if(icctype != DT_COLORSPACE_FILE)
  {
    g_free(iccfilename);
    iccfilename = NULL;
  }
  if(!iccfilename) iccfilename = g_strdup("");
  if(!metadata_export) metadata_export = g_strdup("");

  char *fname = mformat->plugin_name, *sname = mstorage->plugin_name;
  int32_t fname_len = strlen(fname), sname_len = strlen(sname);
  *size = fname_len + sname_len + 2 + 4 * sizeof(int32_t) + fsize + ssize + 7 * sizeof(int32_t)
          + strlen(iccfilename) + 1 + strlen(metadata_export) + 1;

  char *params = (char *)calloc(1, *size);
  int pos = 0;
  memcpy(params + pos, &max_width, sizeof(int32_t));
  pos += sizeof(int32_t);
  memcpy(params + pos, &max_height, sizeof(int32_t));
  pos += sizeof(int32_t);
  memcpy(params + pos, &upscale, sizeof(int32_t));
  pos += sizeof(int32_t);
  memcpy(params + pos, &high_quality, sizeof(int32_t));
  pos += sizeof(int32_t);
  memcpy(params + pos, &export_masks, sizeof(int32_t));
  pos += sizeof(int32_t);
  memcpy(params + pos, &iccintent, sizeof(int32_t));
  pos += sizeof(int32_t);
  memcpy(params + pos, &icctype, sizeof(int32_t));
  pos += sizeof(int32_t);
  memcpy(params + pos, metadata_export, strlen(metadata_export) + 1);
  pos += strlen(metadata_export) + 1;
  memcpy(params + pos, iccfilename, strlen(iccfilename) + 1);
  pos += strlen(iccfilename) + 1;
  memcpy(params + pos, fname, fname_len + 1);
  pos += fname_len + 1;
  memcpy(params + pos, sname, sname_len + 1);
  pos += sname_len + 1;
  memcpy(params + pos, &fversion, sizeof(int32_t));
  pos += sizeof(int32_t);
  memcpy(params + pos, &sversion, sizeof(int32_t));
  pos += sizeof(int32_t);
  memcpy(params + pos, &fsize, sizeof(int32_t));
  pos += sizeof(int32_t);
  memcpy(params + pos, &ssize, sizeof(int32_t));
  pos += sizeof(int32_t);
  if(fdata != NULL) // otherwise fsize == 0, but clang doesn't like it ...
  {
    memcpy(params + pos, fdata, fsize);
    pos += fsize;
  }
  if(sdata != NULL) // see above
  {
    memcpy(params + pos, sdata, ssize);
    pos += ssize;
  }
  g_assert(pos == *size);

  g_free(iccfilename);
  g_free(style);

  if(fdata) mformat->free_params(mformat, fdata);
  if(sdata) mstorage->free_params(mstorage, sdata);
  return params;
}

int set_params(dt_lib_module_t *self, const void *params, int size)
{
  dt_lib_export_t *d = (dt_lib_export_t *)self->data;
  // apply these stored presets again (parse blob)
  const char *buf = (const char *)params;

  const int max_width = *(const int *)buf;
  buf += sizeof(int32_t);
  const int max_height = *(const int *)buf;
  buf += sizeof(int32_t);
  const int upscale = *(const int *)buf;
  buf += sizeof(int32_t);
  const int high_quality = *(const int *)buf;
  buf += sizeof(int32_t);
  const int export_masks = *(const int *)buf;
  buf += sizeof(int32_t);
  const int iccintent = *(const int *)buf;
  buf += sizeof(int32_t);
  const int icctype = *(const int *)buf;
  buf += sizeof(int32_t);
  const char *metadata_export = buf;
  buf += strlen(metadata_export) + 1;
  g_free(d->metadata_export);
  d->metadata_export = g_strdup(metadata_export);
  dt_lib_export_metadata_set_conf(d->metadata_export);
  const char *iccfilename = buf;
  buf += strlen(iccfilename) + 1;

  // reverse these by setting the gui, not the conf vars!
  dt_bauhaus_combobox_set(d->intent, iccintent + 1);

  dt_bauhaus_combobox_set(d->profile, 0);
  if(icctype != DT_COLORSPACE_NONE)
  {
    for(GList *iter = darktable.color_profiles->profiles; iter; iter = g_list_next(iter))
    {
      dt_colorspaces_color_profile_t *pp = (dt_colorspaces_color_profile_t *)iter->data;
      if(pp->out_pos > -1 &&
         icctype == pp->type && (icctype != DT_COLORSPACE_FILE || !strcmp(iccfilename, pp->filename)))
      {
        dt_bauhaus_combobox_set(d->profile, pp->out_pos + 1);
        break;
      }
    }
  }

  // parse both names to '\0'
  const char *fname = buf;
  buf += strlen(fname) + 1;
  const char *sname = buf;
  buf += strlen(sname) + 1;

  // get module by name and fail if not there.
  dt_imageio_module_format_t *fmod = dt_imageio_get_format_by_name(fname);
  dt_imageio_module_storage_t *smod = dt_imageio_get_storage_by_name(sname);
  if(!fmod || !smod) return 1;

  const int32_t fversion = *(const int32_t *)buf;
  buf += sizeof(int32_t);
  const int32_t sversion = *(const int32_t *)buf;
  buf += sizeof(int32_t);

  const int fsize = *(const int *)buf;
  buf += sizeof(int32_t);
  const int ssize = *(const int *)buf;
  buf += sizeof(int32_t);

  if(size
     != strlen(fname) + strlen(sname) + 2 + 4 * sizeof(int32_t) + fsize + ssize + 7 * sizeof(int32_t)
        + strlen(iccfilename) + 1 + strlen(metadata_export) + 1)
    return 1;
  if(fversion != fmod->version() || sversion != smod->version()) return 1;

  const dt_imageio_module_data_t *fdata = (const dt_imageio_module_data_t *)buf;
  if(fdata->style[0] == '\0')
    dt_bauhaus_combobox_set(d->style, 0);
  else
    dt_bauhaus_combobox_set_from_text(d->style, fdata->style);

  dt_bauhaus_combobox_set(d->style_mode, fdata->style_append ? 1 : 0);

  buf += fsize;
  const void *sdata = buf;

  // switch modules
  set_storage_by_name(d, sname);
  set_format_by_name(d, fname);

  // set dimensions after switching, to have new range ready.
  _set_dimensions(d, max_width, max_height);
  dt_bauhaus_combobox_set(d->upscale, upscale ? 1 : 0);
  dt_bauhaus_combobox_set(d->high_quality, high_quality ? 1 : 0);
  dt_bauhaus_combobox_set(d->export_masks, export_masks ? 1 : 0);

  // propagate to modules
  int res = 0;
  if(ssize) res += smod->set_params(smod, sdata, ssize);
  if(fsize) res += fmod->set_params(fmod, fdata, fsize);
  return res;
}

void init_key_accels(dt_lib_module_t *self)
{
  dt_accel_register_lib(self, NC_("accel", "export"), GDK_KEY_e, GDK_CONTROL_MASK);
}

void connect_key_accels(dt_lib_module_t *self)
{
  const dt_lib_export_t *d = (dt_lib_export_t *)self->data;

  dt_accel_connect_button_lib(self, "export", GTK_WIDGET(d->export_button));
}

// modelines: These editor modelines have been set for all relevant files by tools/update_modelines.sh
// vim: shiftwidth=2 expandtab tabstop=2 cindent
// kate: tab-indents: off; indent-width 2; replace-tabs on; indent-mode cstyle; remove-trailing-spaces modified;<|MERGE_RESOLUTION|>--- conflicted
+++ resolved
@@ -42,12 +42,7 @@
 #include <stdlib.h>
 #include <ctype.h>
 
-<<<<<<< HEAD
-//#include <glib-2.0/glib/gstrfuncs.h>
-#include <glib.h> //ab
-=======
 #include <glib.h>
->>>>>>> 5ec6cacb
 
 DT_MODULE(7)
 
@@ -60,13 +55,8 @@
   GtkBox *print_size;
   GtkWidget *unit_label;
   GtkWidget *width, *height;
-<<<<<<< HEAD
-  GtkWidget *scale, *size_in_px; //ab
-  GtkBox *hbox1, *hbox2, *hbox_scale; //ab
-=======
   GtkWidget *scale, *size_in_px;
   GtkBox *hbox1, *hbox2, *hbox_scale;
->>>>>>> 5ec6cacb
   GtkWidget *storage, *format;
   int format_lut[128];
   uint32_t max_allowed_width , max_allowed_height;
@@ -85,11 +75,7 @@
   DT_DIMENSIONS_PIXELS = 0, // set dimensions exactly in pixels
   DT_DIMENSIONS_CM     = 1, // set dimensions from physical size in centimeters * DPI
   DT_DIMENSIONS_INCH   = 2,  // set dimensions from physical size in inch
-<<<<<<< HEAD
-  DT_DIMENSIONS_SCALE   = 3  //ab set dimensions by scale
-=======
   DT_DIMENSIONS_SCALE   = 3  // set dimensions by scale
->>>>>>> 5ec6cacb
 } dt_dimensions_type_t;
 
 char *dt_lib_export_metadata_configuration_dialog(char *list, const gboolean ondisk);
@@ -217,12 +203,7 @@
   dt_lib_queue_postponed_update(self, _update);
 }
 
-<<<<<<< HEAD
-//ab
-bool _is_int(double value)
-=======
 gboolean _is_int(double value)
->>>>>>> 5ec6cacb
 {
     return (value == (int)value);
 }
@@ -234,17 +215,6 @@
   gchar *scale_str = dt_conf_get_string(CONFIG_PREFIX "resizing_factor");
   gchar _str[6] = "";
 
-<<<<<<< HEAD
-//  char sep[4] = "";
-//  snprintf( sep, 4, "%g", (double) 3/2);
-//  int i = -1;
-//  while(scale_str[++i])
-//  {
-//      if ((scale_str[i] == '.') || (scale_str[i] == ',')) scale_str[i] = sep[1];
-//  }
-
-=======
->>>>>>> 5ec6cacb
   gchar *pdiv = strchr(scale_str, '/');
 
   gchar scale_buf[64] = "";
@@ -299,10 +269,6 @@
 
   free(scale_str);
 }
-<<<<<<< HEAD
-//ba
-=======
->>>>>>> 5ec6cacb
 
 static void _export_button_clicked(GtkWidget *widget, dt_lib_export_t *d)
 {
@@ -398,18 +364,10 @@
 
   g_free(icc_filename);
 
-<<<<<<< HEAD
-  _scale_optim(); //ab
-  gtk_entry_set_text(GTK_ENTRY(d->scale), dt_conf_get_string(CONFIG_PREFIX "resizing_factor")); //ab
-}
-
-//ab For free scale
-=======
   _scale_optim();
   gtk_entry_set_text(GTK_ENTRY(d->scale), dt_conf_get_string(CONFIG_PREFIX "resizing_factor"));
 }
 
->>>>>>> 5ec6cacb
 static void _scale_changed(GtkEntry *spin, dt_lib_export_t *d)
 {
   const char *validSign = ",.0123456789";
@@ -469,8 +427,6 @@
   }
   dt_conf_set_string(CONFIG_PREFIX "resizing_factor", new_value);
   gtk_entry_set_text(spin, new_value);
-<<<<<<< HEAD
-=======
 }
 
 static void _width_changed(GtkEditable *entry, gpointer user_data);
@@ -494,7 +450,7 @@
 static void _widht_mdlclick(GtkEntry *spin, GdkEventButton *event, gpointer user_data)
 {
   if (event->button == 2)
-{
+  {
     dt_conf_set_int(CONFIG_PREFIX "width", 0);
     g_signal_handlers_block_by_func(spin, _width_changed, user_data);
     gtk_entry_set_text(GTK_ENTRY(spin), "0");
@@ -509,7 +465,7 @@
 static void _height_mdlclick(GtkEntry *spin, GdkEventButton *event, gpointer user_data)
 {
   if (event->button == 2)
-{
+  {
     dt_conf_set_int(CONFIG_PREFIX "height", 0);
     g_signal_handlers_block_by_func(spin, _height_changed, user_data);
     gtk_entry_set_text(GTK_ENTRY(spin), "0");
@@ -535,71 +491,6 @@
     sprintf(size_in_px_txt, "that is equal %s x %s px", gtk_entry_get_text(GTK_ENTRY(d->width)), gtk_entry_get_text(GTK_ENTRY(d->height)));
     gtk_label_set_text(GTK_LABEL(d->size_in_px), size_in_px_txt);
   }
->>>>>>> 5ec6cacb
-}
-
-static void _width_changed(GtkEditable *entry, gpointer user_data);
-static void _height_changed(GtkEditable *entry, gpointer user_data);
-
-static void _scale_mdlclick(GtkEntry *spin, GdkEventButton *event, dt_lib_export_t *d)
-{
-  if (event->button == 2)
-  {
-    dt_conf_set_string(CONFIG_PREFIX "resizing_factor", "1");
-    g_signal_handlers_block_by_func(spin, _scale_changed, d);
-    gtk_entry_set_text(GTK_ENTRY(spin), "1");
-    g_signal_handlers_unblock_by_func(spin, _scale_changed, d);
-  }
-  else
-  {
-    _scale_changed(spin, d);
-  }
-}
-
-static void _widht_mdlclick(GtkEntry *spin, GdkEventButton *event, gpointer user_data)
-{
-  if (event->button == 2)
-  {
-    dt_conf_set_int(CONFIG_PREFIX "width", 0);
-    g_signal_handlers_block_by_func(spin, _width_changed, user_data);
-    gtk_entry_set_text(GTK_ENTRY(spin), "0");
-    g_signal_handlers_unblock_by_func(spin, _width_changed, user_data);
-  }
-  else
-  {
-    _width_changed(GTK_EDITABLE(spin), user_data);
-  }
-}
-
-static void _height_mdlclick(GtkEntry *spin, GdkEventButton *event, gpointer user_data)
-{
-  if (event->button == 2)
-  {
-    dt_conf_set_int(CONFIG_PREFIX "height", 0);
-    g_signal_handlers_block_by_func(spin, _height_changed, user_data);
-    gtk_entry_set_text(GTK_ENTRY(spin), "0");
-    g_signal_handlers_unblock_by_func(spin, _height_changed, user_data);
-  }
-  else
-  {
-    _height_changed(GTK_EDITABLE(spin), user_data);
-  }
-}
-
-static void _size_in_px_update(dt_lib_export_t *d)
-{
-  const dt_dimensions_type_t d_type = (dt_dimensions_type_t)dt_bauhaus_combobox_get(d->dimensions_type);
-
-  if ((d_type == DT_DIMENSIONS_SCALE) || (d_type == DT_DIMENSIONS_PIXELS))
-  {
-    gtk_label_set_text(GTK_LABEL(d->size_in_px), "");
-  }
-  else
-  {
-    gchar size_in_px_txt[25];
-    sprintf(size_in_px_txt, "that is equal %s x %s px", gtk_entry_get_text(GTK_ENTRY(d->width)), gtk_entry_get_text(GTK_ENTRY(d->height)));
-    gtk_label_set_text(GTK_LABEL(d->size_in_px), size_in_px_txt);
-  }
 }
 //ba For free scale
 
@@ -611,11 +502,7 @@
   ++darktable.gui->reset;
   gtk_entry_set_text(GTK_ENTRY(d->width), max_width_char);
   gtk_entry_set_text(GTK_ENTRY(d->height), max_height_char);
-<<<<<<< HEAD
-  _size_in_px_update(d);//ab
-=======
   _size_in_px_update(d);
->>>>>>> 5ec6cacb
   --darktable.gui->reset;
 
   dt_conf_set_int(CONFIG_PREFIX "width", max_width);
@@ -639,18 +526,11 @@
   }
   else
   {
-<<<<<<< HEAD
-    if (strcmp(dt_conf_get_string(CONFIG_PREFIX "resizing"),"scaling") != 0) //ab
-    { //ab max size
-      gtk_widget_set_visible(GTK_WIDGET(self->print_size), TRUE);
-    }//ab
-=======
     if (strcmp(dt_conf_get_string(CONFIG_PREFIX "resizing"), "scaling") != 0)
     {
       // max size
       gtk_widget_set_visible(GTK_WIDGET(self->print_size), TRUE);
     }
->>>>>>> 5ec6cacb
     gtk_widget_set_sensitive(GTK_WIDGET(self->width), FALSE);
     gtk_widget_set_sensitive(GTK_WIDGET(self->height), FALSE);
 
@@ -965,11 +845,7 @@
     {
       gtk_widget_show(GTK_WIDGET(d->hbox1));
       gtk_widget_hide(GTK_WIDGET(d->hbox2));
-<<<<<<< HEAD
-      gtk_widget_hide(GTK_WIDGET(d->scale)); //ab
-=======
       gtk_widget_hide(GTK_WIDGET(d->scale));
->>>>>>> 5ec6cacb
     }
     dt_conf_set_string(CONFIG_PREFIX "resizing", "max_size");
     _print_size_update_display(d);
@@ -982,10 +858,6 @@
     dt_conf_set_string(CONFIG_PREFIX "resizing", "scaling");
   }
   _size_in_px_update(d);
-<<<<<<< HEAD
-
-=======
->>>>>>> 5ec6cacb
 }
 
 static void _resync_print_dimensions(dt_lib_export_t *self)
@@ -1099,11 +971,7 @@
   dt_conf_set_int(CONFIG_PREFIX "print_dpi", dpi);
 
   _resync_pixel_dimensions(d);
-<<<<<<< HEAD
-  _size_in_px_update(d); //ab
-=======
   _size_in_px_update(d);
->>>>>>> 5ec6cacb
 }
 
 static void _callback_bool(GtkWidget *widget, gpointer user_data)
@@ -1286,39 +1154,21 @@
   dt_gui_add_help_link(self->widget, "export_selected.html#export_selected_usage");
 
   d->dimensions_type = dt_bauhaus_combobox_new(NULL);
-<<<<<<< HEAD
-  dt_bauhaus_widget_set_label(d->dimensions_type, NULL, _("set size"));
-  gtk_widget_set_tooltip_text(d->dimensions_type, _("choose a method for setting the output size")); //ab
-  dt_bauhaus_combobox_add(d->dimensions_type, _("in pixels (for file)"));
-  dt_bauhaus_combobox_add(d->dimensions_type, _("in cm (for print)"));
-  dt_bauhaus_combobox_add(d->dimensions_type, _("in inchs (for print)"));
-=======
   dt_bauhaus_widget_set_label(d->dimensions_type, NULL, N_("set size"));
   gtk_widget_set_tooltip_text(d->dimensions_type, _("choose a method for setting the output size"));
   dt_bauhaus_combobox_add(d->dimensions_type, _("in pixels (for file)"));
   dt_bauhaus_combobox_add(d->dimensions_type, _("in cm (for print)"));
   dt_bauhaus_combobox_add(d->dimensions_type, _("in inch (for print)"));
->>>>>>> 5ec6cacb
   dt_bauhaus_combobox_add(d->dimensions_type, _("by scale (for file)"));
   dt_bauhaus_combobox_set(d->dimensions_type, dt_conf_get_int(CONFIG_PREFIX "dimensions_type"));
 
   d->print_width = gtk_entry_new();
   gtk_widget_set_tooltip_text(d->print_width, _("maximum output width limit.\n"
-<<<<<<< HEAD
-                                                "click middle mouse button sets to 0\n"
-                                                " for cancel the constraint")); //ab
-  gtk_entry_set_width_chars(GTK_ENTRY(d->print_width), 5);
-  d->print_height = gtk_entry_new();
-  gtk_widget_set_tooltip_text(d->print_height, _("maximum output height limit.\n"
-                                                 "click middle mouse button sets to 0\n"
-                                                 " for cancel the constraint")); //ab
-=======
                                                 "click middle mouse button to reset to 0."));
   gtk_entry_set_width_chars(GTK_ENTRY(d->print_width), 5);
   d->print_height = gtk_entry_new();
   gtk_widget_set_tooltip_text(d->print_height, _("maximum output height limit.\n"
                                                  "click middle mouse button to reset to 0."));
->>>>>>> 5ec6cacb
   gtk_entry_set_width_chars(GTK_ENTRY(d->print_height), 5);
   d->print_dpi = gtk_entry_new();
   gtk_widget_set_tooltip_text(d->print_dpi, _("resolution in dot per inch"));
@@ -1333,19 +1183,6 @@
 
   d->width = gtk_entry_new();
   gtk_widget_set_tooltip_text(d->width, _("maximum output width limit.\n"
-<<<<<<< HEAD
-                                          "click middle mouse button sets to 0\n"
-                                          " for cancel the constraint")); //ab
-  gtk_entry_set_width_chars(GTK_ENTRY(d->width), 5);
-  d->height = gtk_entry_new();
-  gtk_widget_set_tooltip_text(d->height, _("maximum output height limit.\n"
-                                           "click middle mouse button sets to 0\n"
-                                           " for cancel the constraint")); //ab
-  gtk_entry_set_width_chars(GTK_ENTRY(d->height), 5);
-
-  gtk_widget_add_events(d->width, GDK_BUTTON_PRESS_MASK); //ab
-  gtk_widget_add_events(d->height, GDK_BUTTON_PRESS_MASK); //ab
-=======
                                           "click middle mouse button to reset to 0."));
   gtk_entry_set_width_chars(GTK_ENTRY(d->width), 5);
   d->height = gtk_entry_new();
@@ -1355,7 +1192,6 @@
 
   gtk_widget_add_events(d->width, GDK_BUTTON_PRESS_MASK);
   gtk_widget_add_events(d->height, GDK_BUTTON_PRESS_MASK);
->>>>>>> 5ec6cacb
 
   dt_gui_key_accel_block_on_focus_connect(d->width);
   dt_gui_key_accel_block_on_focus_connect(d->height);
@@ -1375,29 +1211,16 @@
   gtk_box_pack_start(d->hbox1, d->height, TRUE, TRUE, 0);
   gtk_box_pack_start(d->hbox1, gtk_label_new(_("px")), FALSE, FALSE, 0);
 
-<<<<<<< HEAD
-  //ab For free scale
-  d->scale = gtk_entry_new();
-  gtk_entry_set_text(GTK_ENTRY(d->scale), dt_conf_get_string(CONFIG_PREFIX "resizing_factor"));
-  gtk_widget_set_tooltip_text(d->scale, _("it can be an integer, decimal fraction or simple fraction.\n"
-                                          "zero or empty values are equal to 1.\n"
-                                          "click the middle mouse button sets the value to 1."));
-=======
   d->scale = gtk_entry_new();
   gtk_entry_set_text (GTK_ENTRY(d->scale), dt_conf_get_string(CONFIG_PREFIX "resizing_factor"));
   gtk_widget_set_tooltip_text(d->scale, _("it can be an integer, decimal number or simple fraction.\n"
                                           "zero or empty values are equal to 1.\n"
                                           "click middle mouse button to reset to 1."));
->>>>>>> 5ec6cacb
   dt_gui_key_accel_block_on_focus_connect(d->scale);
   gtk_widget_set_halign(GTK_WIDGET(d->scale), GTK_ALIGN_END);
   gtk_widget_add_events(d->scale, GDK_BUTTON_PRESS_MASK);
 
-<<<<<<< HEAD
-  d->size_in_px=gtk_label_new("");
-=======
   d->size_in_px = gtk_label_new("");
->>>>>>> 5ec6cacb
   gtk_widget_set_sensitive(GTK_WIDGET(d->size_in_px), FALSE);
 
   GtkGrid *grid_outer = GTK_GRID(gtk_grid_new());
@@ -1421,10 +1244,6 @@
   gtk_grid_attach(grid_outer, GTK_WIDGET(d->size_in_px), 0, 2, 1, 1);
   gtk_widget_set_hexpand(GTK_WIDGET(bottom_ovl), TRUE);
   gtk_box_pack_start(GTK_BOX(self->widget), GTK_WIDGET(grid_outer), TRUE, TRUE, 0);
-<<<<<<< HEAD
-  //ba test;
-=======
->>>>>>> 5ec6cacb
 
   d->upscale = dt_bauhaus_combobox_new(NULL);
   dt_bauhaus_widget_set_label(d->upscale, NULL, N_("allow upscaling"));
@@ -1524,10 +1343,6 @@
   DT_DEBUG_CONTROL_SIGNAL_CONNECT(darktable.signals, DT_SIGNAL_STYLE_CHANGED,
                             G_CALLBACK(_lib_export_styles_changed_callback), self);
 
-<<<<<<< HEAD
-  //ab hbox = GTK_BOX(gtk_box_new(GTK_ORIENTATION_HORIZONTAL, 0));
-=======
->>>>>>> 5ec6cacb
   GtkBox *hbox = GTK_BOX(gtk_box_new(GTK_ORIENTATION_HORIZONTAL, 0));
   gtk_box_pack_start(GTK_BOX(self->widget), GTK_WIDGET(hbox), FALSE, TRUE, 0);
 
@@ -1550,18 +1365,6 @@
   g_signal_connect(G_OBJECT(d->print_dpi), "changed", G_CALLBACK(_print_dpi_changed), (gpointer)d);
 
   g_signal_connect(G_OBJECT(d->metadata_button), "clicked", G_CALLBACK(_metadata_export_clicked), (gpointer)d);
-<<<<<<< HEAD
-  g_signal_connect(G_OBJECT(d->width), "changed", G_CALLBACK(_width_changed), (gpointer)d); //ab
-  g_signal_connect(G_OBJECT(d->height), "changed", G_CALLBACK(_height_changed), (gpointer)d); //ab
-
-  g_signal_connect(G_OBJECT(d->width), "button-press-event", G_CALLBACK(_widht_mdlclick), (gpointer)d); //ab
-  g_signal_connect(G_OBJECT(d->height), "button-press-event", G_CALLBACK(_height_mdlclick), (gpointer)d); //ab
-  g_signal_connect(G_OBJECT(d->print_width), "button-press-event", G_CALLBACK(_widht_mdlclick), (gpointer)d); //ab
-  g_signal_connect(G_OBJECT(d->print_height), "button-press-event", G_CALLBACK(_height_mdlclick), (gpointer)d); //ab
-
-  g_signal_connect(G_OBJECT(d->scale), "button-press-event", G_CALLBACK(_scale_mdlclick), (gpointer)d); //ab
-  g_signal_connect(G_OBJECT(d->scale), "changed", G_CALLBACK(_scale_changed), (gpointer)d); //ab
-=======
   g_signal_connect(G_OBJECT(d->width), "changed", G_CALLBACK(_width_changed), (gpointer)d);
   g_signal_connect(G_OBJECT(d->height), "changed", G_CALLBACK(_height_changed), (gpointer)d);
 
@@ -1572,41 +1375,26 @@
 
   g_signal_connect(G_OBJECT(d->scale), "button-press-event", G_CALLBACK(_scale_mdlclick), (gpointer)d);
   g_signal_connect(G_OBJECT(d->scale), "changed", G_CALLBACK(_scale_changed), (gpointer)d);
->>>>>>> 5ec6cacb
 
   // this takes care of keeping hidden widgets hidden
   gtk_widget_show_all(self->widget);
   gtk_widget_set_no_show_all(self->widget, TRUE);
   _print_size_update_display(d);
 
-<<<<<<< HEAD
-  //ab
-  if (strcmp(dt_conf_get_string(CONFIG_PREFIX "resizing"),"scaling") == 0)
-  {  // scaling
-=======
   if (strcmp(dt_conf_get_string(CONFIG_PREFIX "resizing"), "scaling") == 0)
   {
     // scaling
->>>>>>> 5ec6cacb
     gtk_widget_show(GTK_WIDGET(d->scale));
     gtk_widget_hide(GTK_WIDGET(d->hbox1));
     gtk_widget_hide(GTK_WIDGET(d->hbox2));
   }
   else
-<<<<<<< HEAD
-  { // max size
-=======
   {
     // max size
->>>>>>> 5ec6cacb
     gtk_widget_hide(GTK_WIDGET(d->scale));
     gtk_widget_show(GTK_WIDGET(d->hbox1));
     gtk_widget_show(GTK_WIDGET(d->hbox2));
   }
-<<<<<<< HEAD
-  //ba
-=======
->>>>>>> 5ec6cacb
 
   d->metadata_export = NULL;
 
