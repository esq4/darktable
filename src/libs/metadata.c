/*
    This file is part of darktable,
    copyright (c) 2010-2011 tobias ellinghaus, Henrik Andersson.

    darktable is free software: you can redistribute it and/or modify
    it under the terms of the GNU General Public License as published by
    the Free Software Foundation, either version 3 of the License, or
    (at your option) any later version.

    darktable is distributed in the hope that it will be useful,
    but WITHOUT ANY WARRANTY; without even the implied warranty of
    MERCHANTABILITY or FITNESS FOR A PARTICULAR PURPOSE.  See the
    GNU General Public License for more details.

    You should have received a copy of the GNU General Public License
    along with darktable.  If not, see <http://www.gnu.org/licenses/>.
*/

#include "common/darktable.h"
#include "common/metadata.h"
#include "common/debug.h"
#include "control/control.h"
#include "control/signal.h"
#include "control/conf.h"
#include "libs/lib.h"
#include "gui/accelerators.h"
#include "gui/gtk.h"
#include "dtgtk/button.h"

DT_MODULE(1)

typedef struct dt_lib_metadata_t
{
  int imgsel;
  GtkComboBoxEntry * title;
  GtkComboBoxEntry * description;
  GtkComboBoxEntry * creator;
  GtkComboBoxEntry * publisher;
  GtkComboBoxEntry * rights;
  gboolean           multi_title;
  gboolean           multi_description;
  gboolean           multi_creator;
  gboolean           multi_publisher;
  gboolean           multi_rights;
  GtkWidget *clear_button;
  GtkWidget *apply_button;
}
dt_lib_metadata_t;

const char* name()
{
  return _("metadata editor");
}

uint32_t views()
{
  return DT_VIEW_LIGHTTABLE | DT_VIEW_TETHERING;
}

uint32_t container()
{
  return DT_UI_CONTAINER_PANEL_RIGHT_CENTER;
}

static void fill_combo_box_entry(GtkComboBoxEntry **box, uint32_t count, GList **items, gboolean *multi)
{
  GList *iter;

  // FIXME: use gtk_combo_box_text_remove_all() in future (gtk 3.0)
  // https://bugzilla.gnome.org/show_bug.cgi?id=324899
  gtk_list_store_clear(GTK_LIST_STORE(gtk_combo_box_get_model(GTK_COMBO_BOX(*box))));

  // FIXME: how to make a nice empty combo box without the append/remove?
  if(count == 0)
  {
    gtk_combo_box_append_text(GTK_COMBO_BOX(*box), "");
    gtk_combo_box_set_active(GTK_COMBO_BOX(*box), 0);
    gtk_combo_box_remove_text(GTK_COMBO_BOX(*box), 0);

    *multi = FALSE;
    return;
  }

  if(count>1)
  {
    gtk_combo_box_append_text(GTK_COMBO_BOX(*box), _("<leave unchanged>")); // FIXME: should be italic!
    gtk_combo_box_set_button_sensitivity(GTK_COMBO_BOX(*box), GTK_SENSITIVITY_AUTO);
    *multi = TRUE;
  }
  else
  {
    gtk_combo_box_set_button_sensitivity(GTK_COMBO_BOX(*box), GTK_SENSITIVITY_OFF);
    *multi = FALSE;
  }
  if((iter = g_list_first(*items)) != NULL)
  {
    do
    {
      gtk_combo_box_append_text(GTK_COMBO_BOX(*box), iter->data); // FIXME: dt segfaults when there are illegal characters in the string.
    }
    while((iter=g_list_next(iter)) != NULL);
  }
  gtk_combo_box_set_active(GTK_COMBO_BOX(*box), 0);
}

static void update(dt_lib_module_t *user_data, gboolean early_bark_out)
{
// 	early_bark_out = FALSE; // FIXME: when barking out early we don't update on ctrl-a/ctrl-shift-a. but otherwise it's impossible to edit text
  dt_lib_module_t *self = (dt_lib_module_t *)user_data;
  dt_lib_metadata_t *d  = (dt_lib_metadata_t *)self->data;
  int imgsel = -1;
  DT_CTL_GET_GLOBAL(imgsel, lib_image_mouse_over_id);
  if(early_bark_out && imgsel == d->imgsel)
    return;

  d->imgsel = imgsel;

  sqlite3_stmt *stmt;

  GList *title       = NULL;
  uint32_t title_count       = 0;
  GList *description = NULL;
  uint32_t description_count = 0;
  GList *creator     = NULL;
  uint32_t creator_count     = 0;
  GList *publisher   = NULL;
  uint32_t publisher_count   = 0;
  GList *rights      = NULL;
  uint32_t rights_count     = 0;

  // using dt_metadata_get() is not possible here. we want to do all this in a single pass, everything else takes ages.
  if(imgsel < 0)  // selected images
  {
    DT_DEBUG_SQLITE3_PREPARE_V2(dt_database_get(darktable.db), "select key, value from meta_data where id in (select imgid from selected_images) group by key, value order by value", -1, &stmt, NULL);
  }
  else     // single image under mouse cursor
  {
    char query[1024];
    snprintf(query, 1024, "select key, value from meta_data where id = %d group by key, value order by value", imgsel);
    DT_DEBUG_SQLITE3_PREPARE_V2(dt_database_get(darktable.db), query, -1, &stmt, NULL);
  }
  while(sqlite3_step(stmt) == SQLITE_ROW)
  {
    char *value = g_strdup((char *)sqlite3_column_text(stmt, 1));
    if(sqlite3_column_bytes(stmt,1))
    {
      switch(sqlite3_column_int(stmt, 0))
      {
	case DT_METADATA_XMP_DC_CREATOR:
	  creator_count++;
	  creator = g_list_append(creator, value);
	  break;
        case DT_METADATA_XMP_DC_PUBLISHER:
	  publisher_count++;
	  publisher = g_list_append(publisher, value);
	  break;
        case DT_METADATA_XMP_DC_TITLE:
	  title_count++;
	  title = g_list_append(title, value);
	  break;
        case DT_METADATA_XMP_DC_DESCRIPTION:
	  description_count++;
	  description = g_list_append(description, value);
	  break;
        case DT_METADATA_XMP_DC_RIGHTS:
	  rights_count++;
	  rights = g_list_append(rights, value);
	  break;
      }
    }
  }
  sqlite3_finalize(stmt);

  fill_combo_box_entry(&(d->title), title_count, &title, &(d->multi_title));
  fill_combo_box_entry(&(d->description), description_count, &description, &(d->multi_description));
  fill_combo_box_entry(&(d->rights), rights_count, &rights, &(d->multi_rights));
  fill_combo_box_entry(&(d->creator), creator_count, &creator, &(d->multi_creator));
  fill_combo_box_entry(&(d->publisher), publisher_count, &publisher, &(d->multi_publisher));

  g_list_free(g_list_first(title));
  g_list_free(g_list_first(description));
  g_list_free(g_list_first(creator));
  g_list_free(g_list_first(publisher));
  g_list_free(g_list_first(rights));
}


static gboolean expose(GtkWidget *widget, GdkEventExpose *event, gpointer user_data)
{
  if(!dt_control_running())
    return FALSE;
  update((dt_lib_module_t*)user_data, TRUE);
  return FALSE;
}

static void clear_button_clicked(GtkButton *button, gpointer user_data)
{
  dt_metadata_clear(-1);
  dt_image_synch_xmp(-1);
  update(user_data, FALSE);
}

static void write_metadata(dt_lib_module_t *self)
{
  dt_lib_metadata_t *d  = (dt_lib_metadata_t *)self->data;

  gchar *title       = gtk_combo_box_get_active_text(GTK_COMBO_BOX(d->title));
  gchar *description = gtk_combo_box_get_active_text(GTK_COMBO_BOX(d->description));
  gchar *rights      = gtk_combo_box_get_active_text(GTK_COMBO_BOX(d->rights));
  gchar *creator     = gtk_combo_box_get_active_text(GTK_COMBO_BOX(d->creator));
  gchar *publisher   = gtk_combo_box_get_active_text(GTK_COMBO_BOX(d->publisher));

  if(title != NULL && (d->multi_title == FALSE || gtk_combo_box_get_active(GTK_COMBO_BOX(d->title)) != 0))
    dt_metadata_set(-1, "Xmp.dc.title", title);
  if(description != NULL && (d->multi_description == FALSE || gtk_combo_box_get_active(GTK_COMBO_BOX(d->description)) != 0))
    dt_metadata_set(-1, "Xmp.dc.description", description);
  if(rights != NULL && (d->multi_rights == FALSE || gtk_combo_box_get_active(GTK_COMBO_BOX(d->rights)) != 0))
    dt_metadata_set(-1, "Xmp.dc.rights", rights);
  if(creator != NULL && (d->multi_creator == FALSE || gtk_combo_box_get_active(GTK_COMBO_BOX(d->creator)) != 0))
    dt_metadata_set(-1, "Xmp.dc.creator", creator);
  if(publisher != NULL && (d->multi_publisher == FALSE || gtk_combo_box_get_active(GTK_COMBO_BOX(d->publisher)) != 0))
    dt_metadata_set(-1, "Xmp.dc.publisher", publisher);

  if(title != NULL)
    g_free(title);
  if(description != NULL)
    g_free(description);
  if(rights != NULL)
    g_free(rights);
  if(creator != NULL)
    g_free(creator);
  if(publisher != NULL)
    g_free(publisher);

  dt_image_synch_xmp(-1);
  update(self, FALSE);
}

static void apply_button_clicked(GtkButton *button, gpointer user_data)
{
  write_metadata(user_data);
}

static void enter_pressed(GtkEntry *entry, gpointer user_data)
{
  write_metadata(user_data);
  gtk_window_set_focus(GTK_WINDOW(dt_ui_main_window(darktable.gui->ui)), NULL);
}

void gui_reset(dt_lib_module_t *self)
{
  update(self, FALSE);
}

int position()
{
  return 510;
}

<<<<<<< HEAD
static void _mouse_over_image_callback(gpointer instace,gpointer user_data) 
{
  dt_lib_module_t *self=(dt_lib_module_t *)user_data;
  /* lets trigger an expose for a redraw of widget */
  gtk_widget_queue_draw(GTK_WIDGET(self->widget));
} 

void init_key_accels()
=======
void init_key_accels(dt_lib_module_t *self)
>>>>>>> 677ed062
{
  dt_accel_register_lib(self, NC_("accel", "clear"), 0, 0);
  dt_accel_register_lib(self, NC_("accel", "apply"), 0, 0);
}

<<<<<<< HEAD
=======
void connect_key_accels(dt_lib_module_t *self)
{
  dt_lib_metadata_t *d = (dt_lib_metadata_t*)self->data;

  dt_accel_connect_button_lib(self, "clear", d->clear_button);
  dt_accel_connect_button_lib(self, "apply", d->apply_button);
}

>>>>>>> 677ed062
void gui_init(dt_lib_module_t *self)
{
  GtkBox *hbox;
  GtkWidget *button;
  GtkWidget *label;
  GtkEntryCompletion *completion;

  dt_lib_metadata_t *d = (dt_lib_metadata_t *)malloc(sizeof(dt_lib_metadata_t));
  self->data = (void *)d;

  d->imgsel = -1;

  self->widget = gtk_table_new(6, 2, FALSE);
  gtk_table_set_row_spacings(GTK_TABLE(self->widget), 5);

  g_signal_connect(self->widget, "expose-event", G_CALLBACK(expose), self);
 
  label = gtk_label_new(_("title"));
  gtk_misc_set_alignment(GTK_MISC(label), 0.0, 0.5);
  gtk_table_attach(GTK_TABLE(self->widget), label, 0, 1, 0, 1, GTK_EXPAND|GTK_FILL, 0, 0, 0);
  d->title = GTK_COMBO_BOX_ENTRY(gtk_combo_box_entry_new_text());
  dt_gui_key_accel_block_on_focus(GTK_WIDGET(gtk_bin_get_child(GTK_BIN(d->title))));
  completion = gtk_entry_completion_new();
  gtk_entry_completion_set_model(completion, gtk_combo_box_get_model(GTK_COMBO_BOX(d->title)));
  gtk_entry_completion_set_text_column(completion, 0);
  gtk_entry_completion_set_inline_completion(completion, TRUE);
  gtk_entry_set_completion(GTK_ENTRY(gtk_bin_get_child(GTK_BIN(d->title))), completion);
  g_signal_connect (GTK_ENTRY(gtk_bin_get_child(GTK_BIN(d->title))), "activate", G_CALLBACK (enter_pressed), self);
  gtk_table_attach(GTK_TABLE(self->widget), GTK_WIDGET(d->title), 1, 2, 0, 1, GTK_EXPAND|GTK_FILL, 0, 0, 0);

  label = gtk_label_new(_("description"));
  gtk_misc_set_alignment(GTK_MISC(label), 0.0, 0.5);
  gtk_table_attach(GTK_TABLE(self->widget), label, 0, 1, 1, 2, GTK_EXPAND|GTK_FILL, 0, 0, 0);
  d->description = GTK_COMBO_BOX_ENTRY(gtk_combo_box_entry_new_text());
  dt_gui_key_accel_block_on_focus(GTK_WIDGET(gtk_bin_get_child(GTK_BIN(d->description))));
  completion = gtk_entry_completion_new();
  gtk_entry_completion_set_model(completion, gtk_combo_box_get_model(GTK_COMBO_BOX(d->description)));
  gtk_entry_completion_set_text_column(completion, 0);
  gtk_entry_completion_set_inline_completion(completion, TRUE);
  gtk_entry_set_completion(GTK_ENTRY(gtk_bin_get_child(GTK_BIN(d->description))), completion);
  g_signal_connect (GTK_ENTRY(gtk_bin_get_child(GTK_BIN(d->description))), "activate", G_CALLBACK (enter_pressed), self);
  gtk_table_attach(GTK_TABLE(self->widget), GTK_WIDGET(d->description), 1, 2, 1, 2, GTK_EXPAND|GTK_FILL, 0, 0, 0);

  label = gtk_label_new(_("creator"));
  gtk_misc_set_alignment(GTK_MISC(label), 0.0, 0.5);
  gtk_table_attach(GTK_TABLE(self->widget), label, 0, 1, 2, 3, GTK_EXPAND|GTK_FILL, 0, 0, 0);
  d->creator = GTK_COMBO_BOX_ENTRY(gtk_combo_box_entry_new_text());
  dt_gui_key_accel_block_on_focus(GTK_WIDGET(gtk_bin_get_child(GTK_BIN(d->creator))));
  completion = gtk_entry_completion_new();
  gtk_entry_completion_set_model(completion, gtk_combo_box_get_model(GTK_COMBO_BOX(d->creator)));
  gtk_entry_completion_set_text_column(completion, 0);
  gtk_entry_completion_set_inline_completion(completion, TRUE);
  gtk_entry_set_completion(GTK_ENTRY(gtk_bin_get_child(GTK_BIN(d->creator))), completion);
  g_signal_connect (GTK_ENTRY(gtk_bin_get_child(GTK_BIN(d->creator))), "activate", G_CALLBACK (enter_pressed), self);
  gtk_table_attach(GTK_TABLE(self->widget), GTK_WIDGET(d->creator), 1, 2, 2, 3, GTK_EXPAND|GTK_FILL, 0, 0, 0);

  label = gtk_label_new(_("publisher"));
  gtk_misc_set_alignment(GTK_MISC(label), 0.0, 0.5);
  gtk_table_attach(GTK_TABLE(self->widget), label, 0, 1, 3, 4, GTK_EXPAND|GTK_FILL, 0, 0, 0);
  d->publisher = GTK_COMBO_BOX_ENTRY(gtk_combo_box_entry_new_text());
  dt_gui_key_accel_block_on_focus(GTK_WIDGET(gtk_bin_get_child(GTK_BIN(d->publisher))));
  completion = gtk_entry_completion_new();
  gtk_entry_completion_set_model(completion, gtk_combo_box_get_model(GTK_COMBO_BOX(d->publisher)));
  gtk_entry_completion_set_text_column(completion, 0);
  gtk_entry_completion_set_inline_completion(completion, TRUE);
  gtk_entry_set_completion(GTK_ENTRY(gtk_bin_get_child(GTK_BIN(d->publisher))), completion);
  g_signal_connect (GTK_ENTRY(gtk_bin_get_child(GTK_BIN(d->publisher))), "activate", G_CALLBACK (enter_pressed), self);
  gtk_table_attach(GTK_TABLE(self->widget), GTK_WIDGET(d->publisher), 1, 2, 3, 4, GTK_EXPAND|GTK_FILL, 0, 0, 0);

  label = gtk_label_new(_("rights"));
  gtk_misc_set_alignment(GTK_MISC(label), 0.0, 0.5);
  gtk_table_attach(GTK_TABLE(self->widget), label, 0, 1, 4, 5, GTK_EXPAND|GTK_FILL, 0, 0, 0);
  d->rights = GTK_COMBO_BOX_ENTRY(gtk_combo_box_entry_new_text());
  dt_gui_key_accel_block_on_focus(GTK_WIDGET(gtk_bin_get_child(GTK_BIN(d->rights))));
  completion = gtk_entry_completion_new();
  gtk_entry_completion_set_model(completion, gtk_combo_box_get_model(GTK_COMBO_BOX(d->rights)));
  gtk_entry_completion_set_text_column(completion, 0);
  gtk_entry_completion_set_inline_completion(completion, TRUE);
  gtk_entry_set_completion(GTK_ENTRY(gtk_bin_get_child(GTK_BIN(d->rights))), completion);
  g_signal_connect (GTK_ENTRY(gtk_bin_get_child(GTK_BIN(d->rights))), "activate", G_CALLBACK (enter_pressed), self);
  gtk_table_attach(GTK_TABLE(self->widget), GTK_WIDGET(d->rights), 1, 2, 4, 5, GTK_EXPAND|GTK_FILL, 0, 0, 0);

  g_object_unref(completion);

  // reset/apply buttons
  hbox = GTK_BOX(gtk_hbox_new(TRUE, 5));

  button = gtk_button_new_with_label(_("clear"));
  d->clear_button = button;
  g_object_set(G_OBJECT(button), "tooltip-text", _("remove metadata from selected images"), (char *)NULL);
  gtk_box_pack_start(hbox, button, FALSE, TRUE, 0);
  g_signal_connect(G_OBJECT (button), "clicked",
                   G_CALLBACK (clear_button_clicked), (gpointer)self);

  button = gtk_button_new_with_label(_("apply"));
  d->apply_button = button;
  g_object_set(G_OBJECT(button), "tooltip-text", _("write metadata for selected images"), (char *)NULL);
  g_signal_connect(G_OBJECT (button), "clicked",
                   G_CALLBACK (apply_button_clicked), (gpointer)self);
  gtk_box_pack_start(hbox, button, FALSE, TRUE, 0);

  gtk_table_attach(GTK_TABLE(self->widget), GTK_WIDGET(hbox), 0, 2, 5, 6, GTK_EXPAND|GTK_FILL, 0, 0, 0);

  /* lets signup for mouse over image change signals */
  dt_control_signal_connect(darktable.signals,DT_SIGNAL_MOUSE_OVER_IMAGE_CHANGE, 
			    G_CALLBACK(_mouse_over_image_callback), self);

}

void gui_cleanup(dt_lib_module_t *self)
{
  dt_control_signal_disconnect(darktable.signals,G_CALLBACK(_mouse_over_image_callback),self);
  free(self->data);
  self->data = NULL;
}

static void add_rights_preset(dt_lib_module_t *self, char *name, char *string)
{
  unsigned int params_size = strlen(string)+5;

  char *params = calloc(sizeof(char), params_size);
  memcpy(params+2, string, params_size-5);
  dt_lib_presets_add(name, self->plugin_name, params, params_size);
  free(params);
}

void init_presets(dt_lib_module_t *self)
{

  // <title>\0<description>\0<rights>\0<creator>\0<publisher>

  add_rights_preset(self, _("CC-by"), _("Creative Commons Attribution (CC-BY)"));
  add_rights_preset(self, _("CC-by-sa"), _("Creative Commons Attribution-ShareAlike (CC-BY-SA)"));
  add_rights_preset(self, _("CC-by-nd"), _("Creative Commons Attribution-NoDerivs (CC-BY-ND)"));
  add_rights_preset(self, _("CC-by-nc"), _("Creative Commons Attribution-NonCommercial (CC-BY-NC)"));
  add_rights_preset(self, _("CC-by-nc-sa"), _("Creative Commons Attribution-NonCommercial-ShareAlike (CC-BY-NC-SA)"));
  add_rights_preset(self, _("CC-by-nc-nd"), _("Creative Commons Attribution-NonCommercial-NoDerivs (CC-BY-NC-ND)"));
  add_rights_preset(self, _("all rights reserved"), _("All rights reserved."));
}

void* get_params(dt_lib_module_t *self, int *size)
{
  dt_lib_metadata_t *d = (dt_lib_metadata_t *)self->data;

  char *title       = gtk_combo_box_get_active_text(GTK_COMBO_BOX(d->title));
  char *description = gtk_combo_box_get_active_text(GTK_COMBO_BOX(d->description));
  char *rights     = gtk_combo_box_get_active_text(GTK_COMBO_BOX(d->rights));
  char *creator     = gtk_combo_box_get_active_text(GTK_COMBO_BOX(d->creator));
  char *publisher   = gtk_combo_box_get_active_text(GTK_COMBO_BOX(d->publisher));

  int32_t title_len       = strlen(title);
  int32_t description_len = strlen(description);
  int32_t rights_len      = strlen(rights);
  int32_t creator_len     = strlen(creator);
  int32_t publisher_len   = strlen(publisher);

  *size = title_len + description_len + rights_len + creator_len + publisher_len + 5;

  char *params = (char *)malloc(*size);

  int pos = 0;
  memcpy(params+pos, title, title_len+1);
  pos += title_len+1;
  memcpy(params+pos, description, description_len+1);
  pos += description_len+1;
  memcpy(params+pos, rights, rights_len+1);
  pos += rights_len+1;
  memcpy(params+pos, creator, creator_len+1);
  pos += creator_len+1;
  memcpy(params+pos, publisher, publisher_len+1);
  pos += publisher_len+1;

  g_assert(pos == *size);

  return params;
}

int set_params(dt_lib_module_t *self, const void *params, int size)
{
  char *buf         = (char* )params;
  char *title       = buf;
  buf += strlen(title) + 1;
  char *description = buf;
  buf += strlen(description) + 1;
  char *rights     = buf;
  buf += strlen(rights) + 1;
  char *creator     = buf;
  buf += strlen(creator) + 1;
  char *publisher   = buf;

  if(size != strlen(title) + strlen(description) + strlen(rights) + strlen(creator) + strlen(publisher) + 5) return 1;

  if(title != NULL && title[0] != '\0')
    dt_metadata_set(-1, "Xmp.dc.title", title);
  if(description != NULL && description[0] != '\0')
    dt_metadata_set(-1, "Xmp.dc.description", description);
  if(rights != NULL && rights[0] != '\0')
    dt_metadata_set(-1, "Xmp.dc.rights", rights);
  if(creator != NULL && creator[0] != '\0')
    dt_metadata_set(-1, "Xmp.dc.creator", creator);
  if(publisher != NULL && publisher[0] != '\0')
    dt_metadata_set(-1, "Xmp.dc.publisher", publisher);

  dt_image_synch_xmp(-1);
  update(self, FALSE);
  return 0;
}<|MERGE_RESOLUTION|>--- conflicted
+++ resolved
@@ -257,7 +257,6 @@
   return 510;
 }
 
-<<<<<<< HEAD
 static void _mouse_over_image_callback(gpointer instace,gpointer user_data) 
 {
   dt_lib_module_t *self=(dt_lib_module_t *)user_data;
@@ -265,17 +264,12 @@
   gtk_widget_queue_draw(GTK_WIDGET(self->widget));
 } 
 
-void init_key_accels()
-=======
 void init_key_accels(dt_lib_module_t *self)
->>>>>>> 677ed062
 {
   dt_accel_register_lib(self, NC_("accel", "clear"), 0, 0);
   dt_accel_register_lib(self, NC_("accel", "apply"), 0, 0);
 }
 
-<<<<<<< HEAD
-=======
 void connect_key_accels(dt_lib_module_t *self)
 {
   dt_lib_metadata_t *d = (dt_lib_metadata_t*)self->data;
@@ -284,7 +278,6 @@
   dt_accel_connect_button_lib(self, "apply", d->apply_button);
 }
 
->>>>>>> 677ed062
 void gui_init(dt_lib_module_t *self)
 {
   GtkBox *hbox;
