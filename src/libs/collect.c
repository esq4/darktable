--- conflicted
+++ resolved
@@ -1,11 +1,7 @@
 /*
     This file is part of darktable,
-<<<<<<< HEAD
-    copyright (c) 2009--2011 johannes hanika.
+    copyright (c) 2009--2011 johannes hanika, henrik andersson.
     copyright (c) 2012 Jose Carlos Garcia Sogo
-=======
-    copyright (c) 2009--2011 johannes hanika, henrik andersson.
->>>>>>> 78f8966c
 
     darktable is free software: you can redistribute it and/or modify
     it under the terms of the GNU General Public License as published by
@@ -69,7 +65,6 @@
   gboolean tree_new;
   GtkTreeModel *listmodel;
   GtkScrolledWindow *scrolledwindow;
-<<<<<<< HEAD
   
   GVolumeMonitor *gv_monitor;
   
@@ -77,8 +72,6 @@
   GtkScrolledWindow *sw2;
   GPtrArray *labels;
   GPtrArray *trees;
-=======
->>>>>>> 78f8966c
 
   struct dt_lib_collect_params_t *params;
 }
@@ -1619,7 +1612,6 @@
   d->active_rule = 0;
   d->params = (dt_lib_collect_params_t*)malloc(sizeof(dt_lib_collect_params_t));
 
-<<<<<<< HEAD
   dt_control_signal_connect(darktable.signals, 
                            DT_SIGNAL_COLLECTION_CHANGED,
                            G_CALLBACK(collection_updated),
@@ -1630,13 +1622,6 @@
                            G_CALLBACK(filmrolls_updated),
                            self);
   
-=======
-  dt_control_signal_connect(darktable.signals,
-                            DT_SIGNAL_COLLECTION_CHANGED,
-                            G_CALLBACK(collection_updated),
-                            self);
-
->>>>>>> 78f8966c
   GtkBox *box;
   GtkWidget *w;
 
