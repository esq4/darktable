/*
    This file is part of darktable,
    Copyright (C) 2010-2020 darktable developers.

    darktable is free software: you can redistribute it and/or modify
    it under the terms of the GNU General Public License as published by
    the Free Software Foundation, either version 3 of the License, or
    (at your option) any later version.

    darktable is distributed in the hope that it will be useful,
    but WITHOUT ANY WARRANTY; without even the implied warranty of
    MERCHANTABILITY or FITNESS FOR A PARTICULAR PURPOSE.  See the
    GNU General Public License for more details.

    You should have received a copy of the GNU General Public License
    along with darktable.  If not, see <http://www.gnu.org/licenses/>.
*/

#include "common/imageio_module.h"
#include "common/darktable.h"
#include "common/file_location.h"
#include "common/imageio.h"
#include "control/conf.h"
#include "control/control.h"
#include "control/signal.h"
#include <stdlib.h>
static gint dt_imageio_sort_modules_storage(gconstpointer a, gconstpointer b)
{
  const dt_imageio_module_storage_t *am = (const dt_imageio_module_storage_t *)a;
  const dt_imageio_module_storage_t *bm = (const dt_imageio_module_storage_t *)b;
  return strcmp(am->name(am), bm->name(bm));
}

static gint dt_imageio_sort_modules_format(gconstpointer a, gconstpointer b)
{
  const dt_imageio_module_format_t *am = (const dt_imageio_module_format_t *)a;
  const dt_imageio_module_format_t *bm = (const dt_imageio_module_format_t *)b;
  return strcmp(am->name(), bm->name());
}

/** Default implementation of dimension module function, used if format module does not implement dimension()
 */
static int _default_format_dimension(dt_imageio_module_format_t *module, dt_imageio_module_data_t *data,
                                     uint32_t *width, uint32_t *height)
{
  // assume no limits
  *width = 0;
  *height = 0;
  return 0;
}
/** Default implementation of flags, used if format module does not implement flags() */
static int _default_format_flags(dt_imageio_module_data_t *data)
{
  return 0;
}
/** Default implementation of levels, used if format module does not implement levels() */
static int _default_format_levels(dt_imageio_module_data_t *data)
{
  return IMAGEIO_RGB | IMAGEIO_INT8;
}
/** Default implementation of gui_init function (a NOP), used when no gui is existing. this is easier than
 * checking for that case all over the place */
static void _default_format_gui_init(struct dt_imageio_module_format_t *self)
{
}

static int dt_imageio_load_module_format(dt_imageio_module_format_t *module, const char *libname,
                                         const char *plugin_name)
{
  module->widget = NULL;
  module->parameter_lua_type = LUAA_INVALID_TYPE;
  g_strlcpy(module->plugin_name, plugin_name, sizeof(module->plugin_name));
  dt_print(DT_DEBUG_CONTROL, "[imageio_load_module] loading format module `%s' from %s\n", plugin_name, libname);
  module->module = g_module_open(libname, G_MODULE_BIND_LAZY | G_MODULE_BIND_LOCAL);
  if(!module->module) goto error;
  int (*version)();
  if(!g_module_symbol(module->module, "dt_module_dt_version", (gpointer) & (version))) goto error;
  if(version() != dt_version())
  {
    fprintf(
        stderr,
        "[imageio_load_module] `%s' is compiled for another version of dt (module %d (%s) != dt %d (%s)) !\n",
        libname, abs(version()), version() < 0 ? "debug" : "opt", abs(dt_version()),
        dt_version() < 0 ? "debug" : "opt");
    goto error;
  }
  if(!g_module_symbol(module->module, "dt_module_mod_version", (gpointer) & (module->version))) goto error;
  if(!g_module_symbol(module->module, "name", (gpointer) & (module->name))) goto error;
  if(!g_module_symbol(module->module, "init", (gpointer) & (module->init))) goto error;
  if(!g_module_symbol(module->module, "cleanup", (gpointer) & (module->cleanup))) goto error;
  if(!g_module_symbol(module->module, "gui_reset", (gpointer) & (module->gui_reset))) goto error;
  if(darktable.gui)
  {
    if(!g_module_symbol(module->module, "gui_init", (gpointer) & (module->gui_init))) goto error;
  }
  else
  {
    module->gui_init = _default_format_gui_init;
  }
  if(!g_module_symbol(module->module, "gui_cleanup", (gpointer) & (module->gui_cleanup))) goto error;

  if(!g_module_symbol(module->module, "mime", (gpointer) & (module->mime))) goto error;
  if(!g_module_symbol(module->module, "extension", (gpointer) & (module->extension))) goto error;
  if(!g_module_symbol(module->module, "dimension", (gpointer) & (module->dimension)))
    module->dimension = _default_format_dimension;
  if(!g_module_symbol(module->module, "legacy_params", (gpointer) & (module->legacy_params)))
    module->legacy_params = NULL;
  if(!g_module_symbol(module->module, "params_size", (gpointer) & (module->params_size))) goto error;
  if(!g_module_symbol(module->module, "get_params", (gpointer) & (module->get_params))) goto error;
  if(!g_module_symbol(module->module, "free_params", (gpointer) & (module->free_params))) goto error;
  if(!g_module_symbol(module->module, "set_params", (gpointer) & (module->set_params))) goto error;
  if(!g_module_symbol(module->module, "write_image", (gpointer) & (module->write_image))) goto error;
  if(!g_module_symbol(module->module, "bpp", (gpointer) & (module->bpp))) goto error;
  if(!g_module_symbol(module->module, "flags", (gpointer) & (module->flags)))
    module->flags = _default_format_flags;
  if(!g_module_symbol(module->module, "levels", (gpointer) & (module->levels)))
    module->levels = _default_format_levels;
  if(!g_module_symbol(module->module, "read_image", (gpointer) & (module->read_image)))
    module->read_image = NULL;

#ifdef USE_LUA
  {
    char pseudo_type_name[1024];
    snprintf(pseudo_type_name, sizeof(pseudo_type_name), "dt_imageio_module_format_data_%s",
             module->plugin_name);
    luaA_Type my_type
        = luaA_type_add(darktable.lua_state.state, pseudo_type_name, module->params_size(module));
    module->parameter_lua_type = dt_lua_init_type_type(darktable.lua_state.state, my_type);
    luaA_struct_type(darktable.lua_state.state, my_type);
    dt_lua_register_format_type(darktable.lua_state.state, module, my_type);
#endif
    module->init(module);
#ifdef USE_LUA
    lua_pushcfunction(darktable.lua_state.state, dt_lua_type_member_luaautoc);
    dt_lua_type_register_struct_type(darktable.lua_state.state, my_type);
  }
#endif

  return 0;
error:
  fprintf(stderr, "[imageio_load_module] failed to open format `%s': %s\n", plugin_name, g_module_error());
  if(module->module) g_module_close(module->module);
  return 1;
}


static int dt_imageio_load_modules_format(dt_imageio_t *iio)
{
  iio->plugins_format = NULL;
  GList *res = NULL;
  dt_imageio_module_format_t *module;
  char plugindir[PATH_MAX] = { 0 }, plugin_name[256];
  const gchar *d_name;
  dt_loc_get_plugindir(plugindir, sizeof(plugindir));
  g_strlcat(plugindir, "/plugins/imageio/format", sizeof(plugindir));
  GDir *dir = g_dir_open(plugindir, 0, NULL);
  if(!dir) return 1;
  const int name_offset = strlen(SHARED_MODULE_PREFIX),
            name_end = strlen(SHARED_MODULE_PREFIX) + strlen(SHARED_MODULE_SUFFIX);
  while((d_name = g_dir_read_name(dir)))
  {
    // get lib*.so
    if(!g_str_has_prefix(d_name, SHARED_MODULE_PREFIX)) continue;
    if(!g_str_has_suffix(d_name, SHARED_MODULE_SUFFIX)) continue;
    g_strlcpy(plugin_name, d_name + name_offset, strlen(d_name) - name_end + 1);
    module = (dt_imageio_module_format_t *)malloc(sizeof(dt_imageio_module_format_t));
    gchar *libname = g_module_build_path(plugindir, (const gchar *)plugin_name);
    if(dt_imageio_load_module_format(module, libname, plugin_name))
    {
      free(module);
      continue;
    }
    module->gui_data = NULL;
    if(darktable.gui) ++darktable.gui->reset;
    module->gui_init(module);
    if(darktable.gui) --darktable.gui->reset;
    if(module->widget) g_object_ref(module->widget);
    g_free(libname);
    res = g_list_insert_sorted(res, module, dt_imageio_sort_modules_format);
  }
  g_dir_close(dir);
  iio->plugins_format = res;
  return 0;
}

/** Default implementation of supported function, used if storage modules not implements supported() */
static int _default_supported(struct dt_imageio_module_storage_t *self,
                              struct dt_imageio_module_format_t *format)
{
  return 1;
}
/** Default implementation of dimension module function, used if storage modules does not implements
 * dimension() */
static int _default_storage_dimension(struct dt_imageio_module_storage_t *self, dt_imageio_module_data_t *data,
                                      uint32_t *width, uint32_t *height)
{
  return 0;
}
/** a NOP for when a default should do nothing */
static void _default_storage_nop(struct dt_imageio_module_storage_t *self)
{
}

static int dt_imageio_load_module_storage(dt_imageio_module_storage_t *module, const char *libname,
                                          const char *plugin_name)
{
  module->widget = NULL;
  module->parameter_lua_type = LUAA_INVALID_TYPE;
  g_strlcpy(module->plugin_name, plugin_name, sizeof(module->plugin_name));
  dt_print(DT_DEBUG_CONTROL, "[imageio_load_module] loading storage module `%s' from %s\n", plugin_name, libname);
  module->module = g_module_open(libname, G_MODULE_BIND_LAZY | G_MODULE_BIND_LOCAL);
  if(!module->module) goto error;
  int (*version)();
  if(!g_module_symbol(module->module, "dt_module_dt_version", (gpointer) & (version))) goto error;
  if(version() != dt_version())
  {
    fprintf(
        stderr,
        "[imageio_load_module] `%s' is compiled for another version of dt (module %d (%s) != dt %d (%s)) !\n",
        libname, abs(version()), version() < 0 ? "debug" : "opt", abs(dt_version()),
        dt_version() < 0 ? "debug" : "opt");
    goto error;
  }
  if(!g_module_symbol(module->module, "dt_module_mod_version", (gpointer) & (module->version))) goto error;
  if(!g_module_symbol(module->module, "name", (gpointer) & (module->name))) goto error;
  if(!g_module_symbol(module->module, "gui_reset", (gpointer) & (module->gui_reset))) goto error;
  if(darktable.gui)
  {
    if(!g_module_symbol(module->module, "gui_init", (gpointer) & (module->gui_init))) goto error;
  }
  else
  {
    module->gui_init = _default_storage_nop;
  }
  if(!g_module_symbol(module->module, "gui_cleanup", (gpointer) & (module->gui_cleanup))) goto error;
  if(!g_module_symbol(module->module, "init", (gpointer) & (module->init))) goto error;

  if(!g_module_symbol(module->module, "store", (gpointer) & (module->store))) goto error;
  if(!g_module_symbol(module->module, "legacy_params", (gpointer) & (module->legacy_params)))
    module->legacy_params = NULL;
  if(!g_module_symbol(module->module, "params_size", (gpointer) & (module->params_size))) goto error;
  if(!g_module_symbol(module->module, "get_params", (gpointer) & (module->get_params))) goto error;
  if(!g_module_symbol(module->module, "free_params", (gpointer) & (module->free_params))) goto error;
  if(!g_module_symbol(module->module, "initialize_store", (gpointer) & (module->initialize_store)))
    module->initialize_store = NULL;
  if(!g_module_symbol(module->module, "finalize_store", (gpointer) & (module->finalize_store)))
    module->finalize_store = NULL;
  if(!g_module_symbol(module->module, "set_params", (gpointer) & (module->set_params))) goto error;

  if(!g_module_symbol(module->module, "supported", (gpointer) & (module->supported)))
    module->supported = _default_supported;
  if(!g_module_symbol(module->module, "dimension", (gpointer) & (module->dimension)))
    module->dimension = _default_storage_dimension;
  if(!g_module_symbol(module->module, "recommended_dimension", (gpointer) & (module->recommended_dimension)))
    module->recommended_dimension = _default_storage_dimension;
  if(!g_module_symbol(module->module, "export_dispatched", (gpointer) & (module->export_dispatched)))
    module->export_dispatched = _default_storage_nop;
  if(!g_module_symbol(module->module, "ask_user_confirmation", (gpointer) & (module->ask_user_confirmation)))
    module->ask_user_confirmation = NULL;
#ifdef USE_LUA
  {
    char pseudo_type_name[1024];
    snprintf(pseudo_type_name, sizeof(pseudo_type_name), "dt_imageio_module_storage_data_%s",
             module->plugin_name);
    luaA_Type my_type
        = luaA_type_add(darktable.lua_state.state, pseudo_type_name, module->params_size(module));
    module->parameter_lua_type = dt_lua_init_type_type(darktable.lua_state.state, my_type);
    luaA_struct_type(darktable.lua_state.state, my_type);
    dt_lua_register_storage_type(darktable.lua_state.state, module, my_type);
#endif
    module->init(module);
#ifdef USE_LUA
    lua_pushcfunction(darktable.lua_state.state, dt_lua_type_member_luaautoc);
    dt_lua_type_register_struct_type(darktable.lua_state.state, my_type);
  }
#endif

  return 0;
error:
  fprintf(stderr, "[imageio_load_module] failed to open storage `%s': %s\n", plugin_name, g_module_error());
  if(module->module) g_module_close(module->module);
  return 1;
}

static int dt_imageio_load_modules_storage(dt_imageio_t *iio)
{
  iio->plugins_storage = NULL;
  dt_imageio_module_storage_t *module;
  char plugindir[PATH_MAX] = { 0 }, plugin_name[256];
  const gchar *d_name;
  dt_loc_get_plugindir(plugindir, sizeof(plugindir));
  g_strlcat(plugindir, "/plugins/imageio/storage", sizeof(plugindir));
  GDir *dir = g_dir_open(plugindir, 0, NULL);
  if(!dir) return 1;
  const int name_offset = strlen(SHARED_MODULE_PREFIX),
            name_end = strlen(SHARED_MODULE_PREFIX) + strlen(SHARED_MODULE_SUFFIX);
  while((d_name = g_dir_read_name(dir)))
  {
    // get lib*.so
    if(!g_str_has_prefix(d_name, SHARED_MODULE_PREFIX)) continue;
    if(!g_str_has_suffix(d_name, SHARED_MODULE_SUFFIX)) continue;
    g_strlcpy(plugin_name, d_name + name_offset, strlen(d_name) - name_end + 1);
    module = (dt_imageio_module_storage_t *)malloc(sizeof(dt_imageio_module_storage_t));
    gchar *libname = g_module_build_path(plugindir, (const gchar *)plugin_name);
    if(dt_imageio_load_module_storage(module, libname, plugin_name))
    {
      free(module);
      continue;
    }
    module->gui_data = NULL;
    module->gui_init(module);
    if(module->widget) g_object_ref(module->widget);
    g_free(libname);
    dt_imageio_insert_storage(module);
  }
  g_dir_close(dir);
  return 0;
}

void dt_imageio_init(dt_imageio_t *iio)
{
  iio->plugins_format = NULL;
  iio->plugins_storage = NULL;

  dt_imageio_load_modules_format(iio);
  dt_imageio_load_modules_storage(iio);
}

void dt_imageio_cleanup(dt_imageio_t *iio)
{
  while(iio->plugins_format)
  {
    dt_imageio_module_format_t *module = (dt_imageio_module_format_t *)(iio->plugins_format->data);
    module->gui_cleanup(module);
    module->cleanup(module);
    if(module->widget) g_object_unref(module->widget);
    if(module->module) g_module_close(module->module);
    free(module);
    iio->plugins_format = g_list_delete_link(iio->plugins_format, iio->plugins_format);
  }
  while(iio->plugins_storage)
  {
    dt_imageio_module_storage_t *module = (dt_imageio_module_storage_t *)(iio->plugins_storage->data);
    module->gui_cleanup(module);
    if(module->widget) g_object_unref(module->widget);
    if(module->module) g_module_close(module->module);
    free(module);
    iio->plugins_storage = g_list_delete_link(iio->plugins_storage, iio->plugins_storage);
  }
}

dt_imageio_module_format_t *dt_imageio_get_format()
{
  dt_imageio_t *iio = darktable.imageio;
  gchar *format_name = dt_conf_get_string("plugins/lighttable/export/format_name");
  dt_imageio_module_format_t *format = dt_imageio_get_format_by_name(format_name);
  g_free(format_name);
  // if the format from the config isn't available default to jpeg, if that's not available either just use
  // the first we have
  if(!format) format = dt_imageio_get_format_by_name("jpeg");
  if(!format) format = iio->plugins_format->data;
  return format;
}

dt_imageio_module_storage_t *dt_imageio_get_storage()
{
  dt_imageio_t *iio = darktable.imageio;
  gchar *storage_name = dt_conf_get_string("plugins/lighttable/export/storage_name");
  dt_imageio_module_storage_t *storage = dt_imageio_get_storage_by_name(storage_name);
  g_free(storage_name);
  // if the storage from the config isn't available default to disk, if that's not available either just use
  // the first we have
  if(!storage) storage = dt_imageio_get_storage_by_name("disk");
  if(!storage) storage = iio->plugins_storage->data;
  return storage;
}

dt_imageio_module_format_t *dt_imageio_get_format_by_name(const char *name)
{
  dt_imageio_t *iio = darktable.imageio;
  GList *it = iio->plugins_format;
  if(!name) return NULL;
  while(it)
  {
    dt_imageio_module_format_t *module = (dt_imageio_module_format_t *)it->data;
    if(!strcmp(module->plugin_name, name)) return module;
    it = g_list_next(it);
  }
  return NULL;
}

dt_imageio_module_storage_t *dt_imageio_get_storage_by_name(const char *name)
{
  dt_imageio_t *iio = darktable.imageio;
  GList *it = iio->plugins_storage;
  if(!name) return NULL;
  while(it)
  {
    dt_imageio_module_storage_t *module = (dt_imageio_module_storage_t *)it->data;
    if(!strcmp(module->plugin_name, name)) return module;
    it = g_list_next(it);
  }
  return NULL;
}

dt_imageio_module_format_t *dt_imageio_get_format_by_index(int index)
{
  dt_imageio_t *iio = darktable.imageio;
  GList *it = g_list_nth(iio->plugins_format, index);
  if(!it) it = iio->plugins_format;
  return (dt_imageio_module_format_t *)it->data;
}

dt_imageio_module_storage_t *dt_imageio_get_storage_by_index(int index)
{
  dt_imageio_t *iio = darktable.imageio;
  GList *it = g_list_nth(iio->plugins_storage, index);
  if(!it) it = iio->plugins_storage;
  return (dt_imageio_module_storage_t *)it->data;
}

int dt_imageio_get_index_of_format(dt_imageio_module_format_t *format)
{
  dt_imageio_t *iio = darktable.imageio;
  return g_list_index(iio->plugins_format, format);
}
int dt_imageio_get_index_of_storage(dt_imageio_module_storage_t *storage)
{
  dt_imageio_t *iio = darktable.imageio;
  return g_list_index(iio->plugins_storage, storage);
}

void dt_imageio_insert_storage(dt_imageio_module_storage_t *storage)
{
  darktable.imageio->plugins_storage
      = g_list_insert_sorted(darktable.imageio->plugins_storage, storage, dt_imageio_sort_modules_storage);
  DT_DEBUG_CONTROL_SIGNAL_RAISE(darktable.signals, DT_SIGNAL_IMAGEIO_STORAGE_CHANGE);
}

<<<<<<< HEAD
//ab
=======
>>>>>>> 5ec6cacb
gchar *dt_imageio_resizing_factor_get_and_parsing(double *num, double *denum)
{
  double _num, _denum;
  gchar *scale_str = dt_conf_get_string("plugins/lighttable/export/resizing_factor");

  char sep[4] = "";
<<<<<<< HEAD
  snprintf(sep, 4, "%g", (double) 3/2);
=======
  snprintf( sep, 4, "%g", (double) 3/2);
>>>>>>> 5ec6cacb
  int i = -1;
  while(scale_str[++i])
  {
      if ((scale_str[i] == '.') || (scale_str[i] == ',')) scale_str[i] = sep[1];
  }

  gchar *pdiv = strchr(scale_str, '/');

  if (pdiv == NULL)
  {
    _num = atof(scale_str);
    _denum = 1;
  }
  else if (pdiv-scale_str == 0)
  {
    _num = 1;
    _denum = atof(pdiv + 1);
<<<<<<< HEAD
  }
  else
  {
=======
}
  else
{
>>>>>>> 5ec6cacb
    _num = atof(scale_str);
    _denum = atof(pdiv+1);
  }

  if (_num == 0.0) _num = 1.0;
  if (_denum == 0.0) _denum = 1.0;

  *num = _num;
  *denum = _denum;

  dt_conf_set_string("plugins/lighttable/export/resizing_factor", scale_str);
  return scale_str;
}
<<<<<<< HEAD
//ba
=======
>>>>>>> 5ec6cacb

// modelines: These editor modelines have been set for all relevant files by tools/update_modelines.sh
// vim: shiftwidth=2 expandtab tabstop=2 cindent
// kate: tab-indents: off; indent-width 2; replace-tabs on; indent-mode cstyle; remove-trailing-spaces modified;<|MERGE_RESOLUTION|>--- conflicted
+++ resolved
@@ -437,21 +437,13 @@
   DT_DEBUG_CONTROL_SIGNAL_RAISE(darktable.signals, DT_SIGNAL_IMAGEIO_STORAGE_CHANGE);
 }
 
-<<<<<<< HEAD
-//ab
-=======
->>>>>>> 5ec6cacb
 gchar *dt_imageio_resizing_factor_get_and_parsing(double *num, double *denum)
 {
   double _num, _denum;
   gchar *scale_str = dt_conf_get_string("plugins/lighttable/export/resizing_factor");
 
   char sep[4] = "";
-<<<<<<< HEAD
-  snprintf(sep, 4, "%g", (double) 3/2);
-=======
   snprintf( sep, 4, "%g", (double) 3/2);
->>>>>>> 5ec6cacb
   int i = -1;
   while(scale_str[++i])
   {
@@ -469,15 +461,9 @@
   {
     _num = 1;
     _denum = atof(pdiv + 1);
-<<<<<<< HEAD
-  }
+}
   else
-  {
-=======
-}
-  else
-{
->>>>>>> 5ec6cacb
+{
     _num = atof(scale_str);
     _denum = atof(pdiv+1);
   }
@@ -491,10 +477,6 @@
   dt_conf_set_string("plugins/lighttable/export/resizing_factor", scale_str);
   return scale_str;
 }
-<<<<<<< HEAD
-//ba
-=======
->>>>>>> 5ec6cacb
 
 // modelines: These editor modelines have been set for all relevant files by tools/update_modelines.sh
 // vim: shiftwidth=2 expandtab tabstop=2 cindent
