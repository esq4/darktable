--- conflicted
+++ resolved
@@ -4047,12 +4047,8 @@
                     g_free(result);
                     int int_value = (int)float_value;
                     int divisor = 1;
-<<<<<<< HEAD
-                    while(fabs(float_value - int_value) > 0.00001)
-=======
                     // exiv2 shows 2 digits for rational
                     while(fabs(float_value - int_value) > 0.001)
->>>>>>> c2a18632
                     {
                       divisor *= 10;
                       float_value *= 10.0;
