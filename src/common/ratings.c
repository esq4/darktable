/*
    This file is part of darktable,
    Copyright (C) 2011-2023 darktable developers.

    darktable is free software: you can redistribute it and/or modify
    it under the terms of the GNU General Public License as published by
    the Free Software Foundation, either version 3 of the License, or
    (at your option) any later version.

    darktable is distributed in the hope that it will be useful,
    but WITHOUT ANY WARRANTY; without even the implied warranty of
    MERCHANTABILITY or FITNESS FOR A PARTICULAR PURPOSE.  See the
    GNU General Public License for more details.

    You should have received a copy of the GNU General Public License
    along with darktable.  If not, see <http://www.gnu.org/licenses/>.
*/
#include "common/collection.h"
#include "common/darktable.h"
#include "common/debug.h"
#include "common/image_cache.h"
#include "common/ratings.h"
#include "common/undo.h"
#include "common/grouping.h"
#include "views/view.h"
#include "control/conf.h"
#include "control/control.h"
#include "gui/gtk.h"
#include "gui/accelerators.h"

#define DT_RATINGS_UPGRADE -1
#define DT_RATINGS_DOWNGRADE -2
#define DT_RATINGS_REJECT -3
#define DT_RATINGS_UNREJECT -4

typedef struct dt_undo_ratings_t
{
  dt_imgid_t imgid;
  int before;
  int after;
} dt_undo_ratings_t;

<<<<<<< HEAD
//ab
#include "dtgtk/thumbnail.h"
#include "dtgtk/thumbtable.h"
#include "dtgtk/dr_next_img.c"

gboolean _ratings_event_rating_release(dt_develop_t *user_data,int imgid)
{
  int new_offset = 1;
  int new_id = -1;
  int diff = 1;

  dt_develop_t *dev = (dt_develop_t *)user_data;

  // we new offset and imgid after the jump
  sqlite3_stmt *stmt;
  gchar *query = dt_util_dstrcat(NULL, "SELECT rowid, imgid "
                                          "FROM memory.collected_images "
                                          "WHERE rowid=(SELECT rowid FROM memory.collected_images WHERE imgid=%d)+%d",
                                 imgid, diff);
  DT_DEBUG_SQLITE3_PREPARE_V2(dt_database_get(darktable.db), query, -1, &stmt, NULL);
  if(sqlite3_step(stmt) == SQLITE_ROW)
  {
    new_offset = sqlite3_column_int(stmt, 0);
    new_id = sqlite3_column_int(stmt, 1);
  }
  else
  {
    // if we are here, that means that the current is not anymore in the list
    // in this case, let's use the current offset image
    new_id = dt_ui_thumbtable(darktable.gui->ui)->offset_imgid;
    new_offset = dt_ui_thumbtable(darktable.gui->ui)->offset;
  }
  g_free(query);
  sqlite3_finalize(stmt);

  if(new_id < 0 || new_id == imgid) return FALSE;
  if(!dt_collection_image_offset(imgid))
  {
    dt_next_img_dev_change_image(dev, new_id);
    //dr_thumbtable_set_offset(dt_ui_thumbtable(darktable.gui->ui), new_offset, TRUE);
    dt_thumbtable_set_offset(dt_ui_thumbtable(darktable.gui->ui), new_offset, FALSE);
    // if it's a change by key_press, we set mouse_over to the active image
    dt_control_set_mouse_over_id(new_id);
  }
  return TRUE;
}
//ba

int dt_ratings_get(const int imgid)
=======
int dt_ratings_get(const dt_imgid_t imgid)
>>>>>>> df9b0292
{
  int stars = 0;
  dt_image_t *image = dt_image_cache_get(darktable.image_cache, imgid, 'r');
  if(image)
  {
    if(image->flags & DT_IMAGE_REJECTED)
      stars = DT_VIEW_REJECT;
    else
      stars = DT_VIEW_RATINGS_MASK & image->flags;
    dt_image_cache_read_release(darktable.image_cache, image);
  }
  return stars;
}

static void _ratings_apply_to_image(const dt_imgid_t imgid, const int rating)
{
  int new_rating = rating;
  dt_image_t *image = dt_image_cache_get(darktable.image_cache, imgid, 'w');

  if(image)
  {
    // apply or remove rejection
    if(new_rating == DT_RATINGS_REJECT)
      image->flags = (image->flags | DT_IMAGE_REJECTED);
    else if(new_rating == DT_RATINGS_UNREJECT)
      image->flags = (image->flags & ~DT_IMAGE_REJECTED);
    else
    {
      image->flags = (image->flags & ~(DT_IMAGE_REJECTED | DT_VIEW_RATINGS_MASK))
        | (DT_VIEW_RATINGS_MASK & new_rating);
    }
    // synch through:
    dt_image_cache_write_release(darktable.image_cache, image, DT_IMAGE_CACHE_SAFE);
  }
  else
  {
    dt_image_cache_write_release(darktable.image_cache, image, DT_IMAGE_CACHE_RELAXED);
  }
}

static void _pop_undo(gpointer user_data, dt_undo_type_t type, dt_undo_data_t data, dt_undo_action_t action, GList **imgs)
{
  if(type == DT_UNDO_RATINGS)
  {
    for(GList *list = (GList *)data; list; list = g_list_next(list))
    {
      dt_undo_ratings_t *ratings = (dt_undo_ratings_t *)list->data;
      _ratings_apply_to_image(ratings->imgid, (action == DT_ACTION_UNDO) ? ratings->before : ratings->after);
      *imgs = g_list_prepend(*imgs, GINT_TO_POINTER(ratings->imgid));
    }
    dt_collection_hint_message(darktable.collection);
  }
}

static void _ratings_undo_data_free(gpointer data)
{
  GList *l = (GList *)data;
  g_list_free(l);
}

// wrapper that does some precalculation to deal with toggle effects and rating increase/decrease
static void _ratings_apply(const GList *imgs, const int rating, GList **undo, const gboolean undo_on)
{
  // REJECTION and SINGLE_STAR rating can have a toggle effect
  // but we only toggle off if ALL images have that rating
  // so we need to check every image first
  gboolean toggle = FALSE;

  if(rating == DT_VIEW_REJECT)
  {
    toggle = TRUE;
    for(const GList *images = imgs; images; images = g_list_next(images))
    {
      if(dt_ratings_get(GPOINTER_TO_INT(images->data)) != DT_VIEW_REJECT)
      {
        toggle = FALSE;
        break;
      }
    }
  }
  else if(!dt_conf_get_bool("rating_one_double_tap") && (rating == DT_VIEW_STAR_1))
  {
    toggle = TRUE;
    for(const GList *images = imgs; images; images = g_list_next(images))
    {
      if(dt_ratings_get(GPOINTER_TO_INT(images->data)) != DT_VIEW_STAR_1)
      {
        toggle = FALSE;
        break;
      }
    }
  }

  for(const GList *images = imgs; images; images = g_list_next(images))
  {
    const dt_imgid_t image_id = GPOINTER_TO_INT(images->data);
    const int old_rating = dt_ratings_get(image_id);
    if(undo_on)
    {
      dt_undo_ratings_t *undoratings = (dt_undo_ratings_t *)malloc(sizeof(dt_undo_ratings_t));
      undoratings->imgid = image_id;
      undoratings->before = old_rating;
      undoratings->after = rating;
      *undo = g_list_append(*undo, undoratings);
    }

    int new_rating = rating;
    // do not 'DT_RATINGS_UPGRADE' or 'DT_RATINGS_UPGRADE' if image was rejected
    if(old_rating == DT_VIEW_REJECT && rating < DT_VIEW_DESERT)
      new_rating = DT_VIEW_REJECT;
    else if(rating == DT_RATINGS_UPGRADE)
      new_rating = MIN(DT_VIEW_STAR_5, old_rating + 1);
    else if(rating == DT_RATINGS_DOWNGRADE)
      new_rating = MAX(DT_VIEW_DESERT, old_rating - 1);
    else if(rating == DT_VIEW_STAR_1 && toggle)
      new_rating = DT_VIEW_DESERT;
    else if(rating == DT_VIEW_REJECT && toggle)
      new_rating = DT_RATINGS_UNREJECT;
    else if(rating == DT_VIEW_REJECT && !toggle)
      new_rating = DT_RATINGS_REJECT;

    _ratings_apply_to_image(image_id, new_rating);
    if(rating != DT_VIEW_DESERT) //ab
    {
      _ratings_event_rating_release(darktable.develop, image_id);
    } //ba
  }

  if(!g_list_shorter_than(imgs, 2)) // pop up a toast if rating multiple images at once
  {
    const guint count = g_list_length((GList *) imgs);
    if(rating == DT_VIEW_REJECT)
      dt_control_log(ngettext("rejecting %d image", "rejecting %d images", count), count);
    else
      dt_control_log(ngettext("applying rating %d to %d image", "applying rating %d to %d images", count),
                     rating, count);
  }
}

void dt_ratings_apply_on_list(const GList *img, const int rating, const gboolean undo_on)
{
  if(img)
  {
    GList *undo = NULL;
    if(undo_on) dt_undo_start_group(darktable.undo, DT_UNDO_RATINGS);

    _ratings_apply(img, rating, &undo, undo_on);

    if(undo_on)
    {
      dt_undo_record(darktable.undo, NULL, DT_UNDO_RATINGS, undo, _pop_undo, _ratings_undo_data_free);
      dt_undo_end_group(darktable.undo);
    }
    dt_collection_hint_message(darktable.collection);
  }
}

void dt_ratings_apply_on_image(const dt_imgid_t imgid, const int rating, const gboolean single_star_toggle,
                               const gboolean undo_on, const gboolean group_on)
{
  GList *imgs = NULL;
  int new_rating = rating;

  if(dt_is_valid_imgid(imgid)) imgs = g_list_prepend(imgs, GINT_TO_POINTER(imgid));

  if(imgs)
  {
    GList *undo = NULL;
    if(undo_on) dt_undo_start_group(darktable.undo, DT_UNDO_RATINGS);
    if(group_on) dt_grouping_add_grouped_images(&imgs);

    _ratings_apply(imgs, new_rating, &undo, undo_on);

    if(undo_on)
    {
      dt_undo_record(darktable.undo, NULL, DT_UNDO_RATINGS, undo, _pop_undo, _ratings_undo_data_free);
      dt_undo_end_group(darktable.undo);
    }
    g_list_free(imgs);
  }
  else
    dt_control_log(_("no images selected to apply rating"));
}

enum
{
  DT_ACTION_EFFECT_SELECT = DT_ACTION_EFFECT_DEFAULT_KEY,
  DT_ACTION_EFFECT_UPGRADE = DT_ACTION_EFFECT_DEFAULT_UP,
  DT_ACTION_EFFECT_DOWNGRADE = DT_ACTION_EFFECT_DEFAULT_DOWN,
};

static float _action_process_rating(gpointer target, dt_action_element_t element, dt_action_effect_t effect, float move_size)
{
  float return_value = DT_ACTION_NOT_VALID;

  if(DT_PERFORM_ACTION(move_size))
  {
    if(element != DT_VIEW_REJECT)
    {
      switch(effect)
      {
      case DT_ACTION_EFFECT_SELECT:
        break;
      case DT_ACTION_EFFECT_UPGRADE:
        element = DT_RATINGS_UPGRADE;
        break;
      case DT_ACTION_EFFECT_DOWNGRADE:
        element = DT_RATINGS_DOWNGRADE;
        break;
      default:
        dt_print(DT_DEBUG_ALWAYS,
                 "[_action_process_rating] unknown shortcut effect (%d) for rating\n", effect);
        break;
      }
    }

    GList *imgs = dt_act_on_get_images(FALSE, TRUE, FALSE);
    dt_ratings_apply_on_list(imgs, element, TRUE);

    // if we are in darkroom we show a message as there might be no other indication
    if(dt_view_get_current() == DT_VIEW_DARKROOM && g_list_is_singleton(imgs) && darktable.develop->preview_pipe)
    {
      // we verify that the image is the active one
      const int id = GPOINTER_TO_INT(imgs->data);
      if(id == darktable.develop->preview_pipe->output_imgid)
      {
        const dt_image_t *img = dt_image_cache_get(darktable.image_cache, id, 'r');
        if(img)
        {
          const int r = img->flags & DT_IMAGE_REJECTED ? DT_VIEW_REJECT : (img->flags & DT_VIEW_RATINGS_MASK);
          dt_image_cache_read_release(darktable.image_cache, img);

          // translate in human readable value
          if(r == DT_VIEW_REJECT)
            dt_toast_log(_("image rejected"));
          else if(r == 0)
            dt_toast_log(_("image rated to 0 star"));
          else
            dt_toast_log(_("image rated to %s"), r == 1 ? "★" :
                                                 r == 2 ? "★★" :
                                                 r == 3 ? "★★★" :
                                                 r == 4 ? "★★★★" :
                                                 r == 5 ? "★★★★★" :
                                                 _("unknown"));
          return_value = - r + (r >= element ? DT_VALUE_PATTERN_ACTIVE : 0);
        }
      }
    }

    dt_collection_update_query(darktable.collection, DT_COLLECTION_CHANGE_RELOAD, DT_COLLECTION_PROP_RATING_RANGE, imgs);
  }
  else if(darktable.develop)
  {
    const dt_imgid_t image_id = darktable.develop->image_storage.id;
    if(dt_is_valid_imgid(image_id))
    {
      int rating = dt_ratings_get(image_id);
      return_value = - rating + (rating >= element ? DT_VALUE_PATTERN_ACTIVE : 0);
    }
  }

  return return_value + DT_VALUE_PATTERN_SUM;
}

const gchar *dt_action_effect_rating[]
  = { N_("select"),
      N_("upgrade"),
      N_("downgrade"),
      NULL };

const dt_action_element_def_t _action_elements_rating[]
  = { { N_("zero"  ), dt_action_effect_rating },
      { N_("one"   ), dt_action_effect_rating },
      { N_("two"   ), dt_action_effect_rating },
      { N_("three" ), dt_action_effect_rating },
      { N_("four"  ), dt_action_effect_rating },
      { N_("five"  ), dt_action_effect_rating },
      { N_("reject"), dt_action_effect_activate },
      { NULL } };

const dt_action_def_t dt_action_def_rating
  = { N_("rating"),
      _action_process_rating,
      _action_elements_rating };

// clang-format off
// modelines: These editor modelines have been set for all relevant files by tools/update_modelines.py
// vim: shiftwidth=2 expandtab tabstop=2 cindent
// kate: tab-indents: off; indent-width 2; replace-tabs on; indent-mode cstyle; remove-trailing-spaces modified;
// clang-format on
<|MERGE_RESOLUTION|>--- conflicted
+++ resolved
@@ -40,7 +40,6 @@
   int after;
 } dt_undo_ratings_t;
 
-<<<<<<< HEAD
 //ab
 #include "dtgtk/thumbnail.h"
 #include "dtgtk/thumbtable.h"
@@ -89,10 +88,7 @@
 }
 //ba
 
-int dt_ratings_get(const int imgid)
-=======
 int dt_ratings_get(const dt_imgid_t imgid)
->>>>>>> df9b0292
 {
   int stars = 0;
   dt_image_t *image = dt_image_cache_get(darktable.image_cache, imgid, 'r');
