/*
    This file is part of darktable,
    Copyright (C) 2010-2023 darktable developers.

    darktable is free software: you can redistribute it and/or modify
    it under the terms of the GNU General Public License as published by
    the Free Software Foundation, either version 3 of the License, or
    (at your option) any later version.

    darktable is distributed in the hope that it will be useful,
    but WITHOUT ANY WARRANTY; without even the implied warranty of
    MERCHANTABILITY or FITNESS FOR A PARTICULAR PURPOSE.  See the
    GNU General Public License for more details.

    You should have received a copy of the GNU General Public License
    along with darktable.  If not, see <http://www.gnu.org/licenses/>.
*/

#include "common/collection.h"
#include "common/debug.h"
#include "common/image.h"
#include "common/metadata.h"
#include "common/utility.h"
#include "common/map_locations.h"
#include "common/datetime.h"
#include "control/conf.h"
#include "control/control.h"
#include "imageio/imageio_rawspeed.h"

#include <assert.h>
#include <glib.h>
#include <memory.h>
#include <stdio.h>
#include <stdlib.h>
#include <unistd.h>


#ifdef _WIN32
//MSVCRT does not have strptime implemented
#include "win/strptime.h"
#endif


#define SELECT_QUERY "SELECT DISTINCT * FROM %s"
#define LIMIT_QUERY "LIMIT ?1, ?2"

/* Stores the collection query, returns 1 if changed.. */
static int _dt_collection_store(const dt_collection_t *collection,
                                gchar *query,
                                gchar *query_no_group);
/* Counts the number of images in the current collection */
static uint32_t _dt_collection_compute_count(const dt_collection_t *collection,
                                             const gboolean no_group);

/* signal handlers to update the cached count when something
 * interesting might have happened.  we need 2 different since there
 * are different kinds of signals we need to listen to. */
static void _dt_collection_recount_callback_tag(gpointer instance,
                                                gpointer user_data);
static void _dt_collection_recount_callback_filmroll(gpointer instance,
                                                     gpointer user_data);
static void _dt_collection_recount_callback_2(gpointer instance,
                                              const uint8_t id,
                                              gpointer user_data);
static void _dt_collection_filmroll_imported_callback(gpointer instance,
                                                      const uint8_t id,
                                                      gpointer user_data);

/* determine image offset of specified imgid for the given collection */
static int dt_collection_image_offset_with_collection(const dt_collection_t *collection,
                                                      const dt_imgid_t imgid);
/* update aspect ratio for the selected images */
static void _collection_update_aspect_ratio(const dt_collection_t *collection);

const dt_collection_t *dt_collection_new(const dt_collection_t *clone)
{
  dt_collection_t *collection = g_malloc0(sizeof(dt_collection_t));

  /* initialize collection context*/
  if(clone) /* if clone is provided let's copy it into this context */
  {
    memcpy(&collection->params, &clone->params, sizeof(dt_collection_params_t));
    memcpy(&collection->store, &clone->store, sizeof(dt_collection_params_t));
    collection->where_ext = g_strdupv(clone->where_ext);
    collection->query = g_strdup(clone->query);
    collection->query_no_group = g_strdup(clone->query_no_group);
    collection->clone = 1;
    collection->count = clone->count;
    collection->count_no_group = clone->count_no_group;
    collection->tagid = clone->tagid;
  }
  else /* else we just initialize using the reset */
    dt_collection_reset(collection);

  /* connect to all the signals that might indicate that the count of
     images matching the collection changed
   */
  DT_DEBUG_CONTROL_SIGNAL_CONNECT(darktable.signals, DT_SIGNAL_TAG_CHANGED,
                            G_CALLBACK(_dt_collection_recount_callback_tag), collection);
  DT_DEBUG_CONTROL_SIGNAL_CONNECT(darktable.signals, DT_SIGNAL_FILMROLLS_CHANGED,
                            G_CALLBACK(_dt_collection_recount_callback_filmroll), collection);
  DT_DEBUG_CONTROL_SIGNAL_CONNECT(darktable.signals, DT_SIGNAL_FILMROLLS_REMOVED,
                            G_CALLBACK(_dt_collection_recount_callback_filmroll), collection);

  DT_DEBUG_CONTROL_SIGNAL_CONNECT(darktable.signals, DT_SIGNAL_IMAGE_IMPORT,
                            G_CALLBACK(_dt_collection_recount_callback_2), collection);
  DT_DEBUG_CONTROL_SIGNAL_CONNECT(darktable.signals, DT_SIGNAL_FILMROLLS_IMPORTED,
                            G_CALLBACK(_dt_collection_filmroll_imported_callback), collection);
  return collection;
}

void dt_collection_free(const dt_collection_t *collection)
{
  DT_DEBUG_CONTROL_SIGNAL_DISCONNECT(darktable.signals,
                                     G_CALLBACK(_dt_collection_recount_callback_tag),
                               (gpointer)collection);
  DT_DEBUG_CONTROL_SIGNAL_DISCONNECT(darktable.signals,
                                     G_CALLBACK(_dt_collection_recount_callback_filmroll),
                               (gpointer)collection);
  DT_DEBUG_CONTROL_SIGNAL_DISCONNECT(darktable.signals,
                                     G_CALLBACK(_dt_collection_recount_callback_2),
                               (gpointer)collection);
  DT_DEBUG_CONTROL_SIGNAL_DISCONNECT(darktable.signals,
                                     G_CALLBACK(_dt_collection_filmroll_imported_callback),
                               (gpointer)collection);

  g_free(collection->query);
  g_free(collection->query_no_group);
  g_strfreev(collection->where_ext);
  g_free((dt_collection_t *)collection);
}

const dt_collection_params_t *dt_collection_params(const dt_collection_t *collection)
{
  return &collection->params;
}


// Return a pointer to a static string for an "AND" operator if the
// number of terms processed so far requires it.  The variable used
// for term should be an int initialized to and_operator_initial()
// before use.
#define and_operator_initial() (0)
static char * and_operator(int *term)
{
  assert(term != NULL);
  if(*term == 0)
  {
    *term = 1;
    return "";
  }
  else
  {
    return " AND ";
  }

  assert(0); // Not reached.
}

void dt_collection_memory_update()
{
  if(!darktable.collection || !darktable.db) return;
  sqlite3_stmt *stmt;

  /* check if we can get a query from collection */
  gchar *query = g_strdup(dt_collection_get_query(darktable.collection));
  if(!query) return;

  // we have a new query for the collection of images to display. For
  // speed reason we collect all images into a temporary (in-memory)
  // table (collected_images).

  // 1. drop previous data

  // clang-format off
  DT_DEBUG_SQLITE3_EXEC(dt_database_get(darktable.db),
                        "DELETE FROM memory.collected_images",
                        NULL, NULL, NULL);
  // reset autoincrement. need in star_key_accel_callback
  DT_DEBUG_SQLITE3_EXEC(dt_database_get(darktable.db),
                        "DELETE FROM memory.sqlite_sequence"
                        " WHERE name='collected_images'",
                        NULL, NULL, NULL);
  // clang-format on

  // 2. insert collected images into the temporary table
  gchar *ins_query = g_strdup_printf("INSERT INTO memory.collected_images (imgid) %s", query);

  DT_DEBUG_SQLITE3_PREPARE_V2(dt_database_get(darktable.db), ins_query, -1, &stmt, NULL);
  DT_DEBUG_SQLITE3_BIND_INT(stmt, 1, 0);
  DT_DEBUG_SQLITE3_BIND_INT(stmt, 2, -1);
  sqlite3_step(stmt);
  sqlite3_finalize(stmt);

  g_free(query);
  g_free(ins_query);
}

static void _dt_collection_set_selq_pre_sort(const dt_collection_t *collection,
                                             char **selq_pre)
{
  const uint32_t tagid = collection->tagid;
  char tag[16] = { 0 };
  snprintf(tag, sizeof(tag), "%u", tagid);
  gboolean tag_join = FALSE;

  // select which fields are needed
  gchar *fields = g_strdup("mi.id"); // we always want to load the image id
  // the other needed fields are for the sorting order
  if(collection->params.query_flags & COLLECTION_QUERY_USE_SORT)
  {
    // we always need filename and version : they are fallback orders in any cases
    fields = dt_util_dstrcat(fields, ", filename, version");
    if(collection->params.sorts[DT_COLLECTION_SORT_GROUP])
      fields = dt_util_dstrcat(fields, ", group_id");
    if(collection->params.sorts[DT_COLLECTION_SORT_PATH])
      fields = dt_util_dstrcat(fields, ", film_id");
    if(collection->params.sorts[DT_COLLECTION_SORT_DATETIME])
      fields = dt_util_dstrcat(fields, ", datetime_taken");
    if(collection->params.sorts[DT_COLLECTION_SORT_IMPORT_TIMESTAMP])
      fields = dt_util_dstrcat(fields, ", import_timestamp");
    if(collection->params.sorts[DT_COLLECTION_SORT_CHANGE_TIMESTAMP])
      fields = dt_util_dstrcat(fields, ", change_timestamp");
    if(collection->params.sorts[DT_COLLECTION_SORT_EXPORT_TIMESTAMP])
      fields = dt_util_dstrcat(fields, ", export_timestamp");
    if(collection->params.sorts[DT_COLLECTION_SORT_PRINT_TIMESTAMP])
      fields = dt_util_dstrcat(fields, ", print_timestamp");
    if(collection->params.sorts[DT_COLLECTION_SORT_ASPECT_RATIO])
      fields = dt_util_dstrcat(fields, ", aspect_ratio");
    if(collection->params.sorts[DT_COLLECTION_SORT_RATING])
      fields = dt_util_dstrcat(fields, ", flags");
    if(collection->params.sorts[DT_COLLECTION_SORT_CUSTOM_ORDER])
    {
      tag_join = (tagid);
      fields = dt_util_dstrcat(fields,
                               ", %s position",
                               tagid ? "CASE WHEN ti.position IS NULL THEN 0 ELSE ti.position END AS" : "");
    }
  }

  // clang-format off
  *selq_pre = dt_util_dstrcat
    (*selq_pre,
     "SELECT DISTINCT sel.id"
     "  FROM (SELECT %s"
     "        FROM main.images AS mi"
     "        %s%s"
     "        WHERE ",
     fields,
     tag_join ? " LEFT JOIN main.tagged_images AS ti"
     "                ON ti.imgid = mi.id AND ti.tagid = " : "",
     tag_join ? tag : "");
  // clang-format on
  g_free(fields);
}

int dt_collection_update(const dt_collection_t *collection)
{
  uint32_t result;
  gchar *wq, *wq_no_group, *sq, *selq_pre, *selq_post, *query, *query_no_group;
  wq = wq_no_group = sq = selq_pre = selq_post = query = query_no_group = NULL;

  /* build where part */

  int and_term = and_operator_initial();

  /* add default filters */
  if(collection->params.filter_flags & COLLECTION_FILTER_FILM_ID)
  {
    wq = g_strdup_printf("%s (film_id = %u)",
                          and_operator(&and_term), collection->params.film_id);
  }
  // DON'T SELECT IMAGES MARKED TO BE DELETED.
  wq = dt_util_dstrcat(wq, " %s (flags & %d) != %d",
                        and_operator(&and_term), DT_IMAGE_REMOVE,
                        DT_IMAGE_REMOVE);

  /* add where ext if wanted */
  if((collection->params.query_flags & COLLECTION_QUERY_USE_WHERE_EXT))
  {
    gchar *where_ext = dt_collection_get_extended_where(collection, -1);
    wq = dt_util_dstrcat(wq, " %s %s", and_operator(&and_term), where_ext);
    g_free(where_ext);
  }

  wq_no_group = g_strdup(wq);

  /* grouping */
  if(darktable.gui && darktable.gui->grouping)
  {
    // clang-format off
    /* Show the expanded group... */
    wq = dt_util_dstrcat
      (wq,
       " AND (group_id = %d OR "
       /* ...and, in unexpanded groups, show the representative image.
        * It's possible that the above WHERE clauses will filter out the representative
        * image, so we have some logic here to pick the image id closest to the
        * representative image.
        * The *2+CASE statement are to break ties, so that when id < group_id, it's
        * weighted a little higher than when id > group_id. */
       "mi.id IN (SELECT id FROM "
       "(SELECT id,"
       "        MIN(ABS(id-group_id)*2 + CASE WHEN (id-group_id) < 0 THEN 1 ELSE 0 END)"
       " FROM main.images AS mi WHERE %s GROUP BY group_id)))",
       darktable.gui->expanded_group_id, wq_no_group);
    // clang-format on

    /* Additionally, when a group is expanded, make sure the
     * representative image wasn't filtered out.  This is important,
     * because otherwise it may be impossible to collapse the group
     * again. */
    wq = dt_util_dstrcat(wq, " OR (mi.id = %d)", darktable.gui->expanded_group_id);
  }

  // get all the sort items
  dt_collection_params_t *params = (dt_collection_params_t *)&collection->params;
  for(int i = 0; i < DT_COLLECTION_SORT_LAST; i++) params->sorts[i] = FALSE;
  const int nb_sort = CLAMP(dt_conf_get_int("plugins/lighttable/filtering/num_sort"),
                            0, DT_COLLECTION_MAX_RULES);
  char confname[200] = { 0 };
  for(int i = 0; i < nb_sort; i++)
  {
    snprintf(confname, sizeof(confname), "plugins/lighttable/filtering/sort%1d", i);
    params->sorts[dt_conf_get_int(confname)] = TRUE;
  }
  // and we also take account of the last sort
  params->sorts[dt_conf_get_int("plugins/lighttable/filtering/lastsort")] = TRUE;

  /* build select part includes where */
  _dt_collection_set_selq_pre_sort(collection, &selq_pre);
  selq_post = g_strdup(") AS sel");

  if(collection->params.query_flags & COLLECTION_QUERY_USE_SORT)
  {
    // some sort orders require to join tables to the query
    if(collection->params.sorts[DT_COLLECTION_SORT_COLOR])
    {
      selq_post = dt_util_dstrcat
        (selq_post, " LEFT OUTER JOIN main.color_labels AS b ON sel.id = b.imgid");
    }
    if(collection->params.sorts[DT_COLLECTION_SORT_PATH])
    {
      // clang-format off
      selq_post = dt_util_dstrcat
        (selq_post, " JOIN (SELECT id AS film_rolls_id, folder"
               "       FROM main.film_rolls) ON film_id = film_rolls_id");
      // clang-format on
    }
    if(collection->params.sorts[DT_COLLECTION_SORT_TITLE])
    {
      selq_post = dt_util_dstrcat
        (selq_post,
        " LEFT OUTER JOIN main.meta_data AS mt ON sel.id = mt.id AND mt.key = %d",
        DT_METADATA_XMP_DC_TITLE);
    }
    if(collection->params.sorts[DT_COLLECTION_SORT_DESCRIPTION])
    {
      selq_post = dt_util_dstrcat
        (selq_post,
        " LEFT OUTER JOIN main.meta_data AS md ON sel.id = md.id AND md.key = %d",
        DT_METADATA_XMP_DC_DESCRIPTION);
    }
  }

  /* build sort order part */
  if(collection->params.query_flags & COLLECTION_QUERY_USE_SORT)
  {
    sq = dt_collection_get_sort_query(collection);
  }

  /* store the new query */
  query
      = dt_util_dstrcat(query, "%s%s%s %s%s",
                        selq_pre, wq, selq_post, sq ? sq : "",
                        (collection->params.query_flags & COLLECTION_QUERY_USE_LIMIT)
                        ? " " LIMIT_QUERY : "");
  query_no_group
      = dt_util_dstrcat(query_no_group, "%s%s%s %s%s",
                        selq_pre, wq_no_group, selq_post, sq ? sq : "",
                        (collection->params.query_flags & COLLECTION_QUERY_USE_LIMIT)
                        ? " " LIMIT_QUERY : "");
  result = _dt_collection_store(collection, query, query_no_group);

  /* free memory used */
  g_free(sq);
  g_free(wq);
  g_free(wq_no_group);
  g_free(selq_pre);
  g_free(selq_post);
  g_free(query);
  g_free(query_no_group);

  /* update the cached count. collection isn't a real const anyway, we
   * are writing to it in _dt_collection_store, too. */
  ((dt_collection_t *)collection)->count = UINT32_MAX;
  ((dt_collection_t *)collection)->count_no_group =
    _dt_collection_compute_count(collection, TRUE);
  dt_collection_hint_message(collection);

  _collection_update_aspect_ratio(collection);

  return result;
}

void dt_collection_reset(const dt_collection_t *collection)
{
  dt_collection_params_t *params = (dt_collection_params_t *)&collection->params;

  /* setup defaults */
  params->query_flags = COLLECTION_QUERY_FULL;
  params->filter_flags = COLLECTION_FILTER_FILM_ID | COLLECTION_FILTER_ATLEAST_RATING;
  params->film_id = 1;

  /* apply stored query parameters from previous darktable session */
  params->film_id = dt_conf_get_int("plugins/collection/film_id");
  params->filter_flags = dt_conf_get_int("plugins/collection/filter_flags");
  dt_collection_update_query(collection,
                             DT_COLLECTION_CHANGE_NEW_QUERY,
                             DT_COLLECTION_PROP_UNDEF, NULL);
}

const gchar *dt_collection_get_query(const dt_collection_t *collection)
{
  /* ensure there is a query string for collection */
  if(!collection->query) dt_collection_update(collection);

  return collection->query;
}

const gchar *dt_collection_get_query_no_group(const dt_collection_t *collection)
{
  /* ensure there is a query string for collection */
  if(!collection->query_no_group) dt_collection_update(collection);

  return collection->query_no_group;
}
uint32_t dt_collection_get_filter_flags(const dt_collection_t *collection)
{
  return collection->params.filter_flags;
}

void dt_collection_set_filter_flags(const dt_collection_t *collection,
                                    const uint32_t flags)
{
  dt_collection_params_t *params = (dt_collection_params_t *)&collection->params;
  params->filter_flags = flags;
}

uint32_t dt_collection_get_query_flags(const dt_collection_t *collection)
{
  return collection->params.query_flags;
}

void dt_collection_set_query_flags(const dt_collection_t *collection,
                                   const uint32_t flags)
{
  dt_collection_params_t *params = (dt_collection_params_t *)&collection->params;
  params->query_flags = flags;
}

gchar *dt_collection_get_extended_where(const dt_collection_t *collection,
                                        const int exclude)
{
  gchar *complete_string = NULL;

  if(exclude >= 0)
  {
    complete_string = g_strdup("");
    char confname[200];
    snprintf(confname, sizeof(confname), "plugins/lighttable/collect/mode%1d", exclude);
    const int mode = dt_conf_get_int(confname);
    // we only want collect rules, not filtering ones
    const int nb_rules = CLAMP(dt_conf_get_int("plugins/lighttable/collect/num_rules"),
                               1, 10);
    for(int i = 0; (i < nb_rules && collection->where_ext[i] != NULL); i++)
    {
      // exclude the one rule from extended where
      if(i != exclude || mode == 1)
        complete_string = dt_util_dstrcat(complete_string, "%s", collection->where_ext[i]);
      else if(i == 0 && g_strcmp0(collection->where_ext[i], ""))
        complete_string = dt_util_dstrcat(complete_string, "1=1");
    }
  }
  else
  {
    // WHERE part is composed by (COLLECT) AND (FILTERING)
    // first, the COLLECT PART (can be empty)
    complete_string = g_strdup("");
    const int nb_rules = CLAMP(dt_conf_get_int("plugins/lighttable/collect/num_rules"),
                               1, 10);
    gchar *rules_txt = g_strdup("");

    for(int i = 0; (i < nb_rules && collection->where_ext[i] != NULL); i++)
    {
      rules_txt = dt_util_dstrcat(rules_txt, "%s", collection->where_ext[i]);
    }
    if(g_strcmp0(rules_txt, ""))
      complete_string = dt_util_dstrcat(complete_string, "(%s)", rules_txt);

    g_free(rules_txt);

    // and now the FILTERING part (can be empty)
    rules_txt = g_strdup("");
    const int nb_filters = CLAMP(dt_conf_get_int("plugins/lighttable/filtering/num_rules"),
                                 0, 10);

    for(int i = 0; (i < nb_filters && collection->where_ext[i + nb_rules] != NULL); i++)
    {
      rules_txt = dt_util_dstrcat(rules_txt, "%s", collection->where_ext[i + nb_rules]);
    }

    if(g_strcmp0(rules_txt, ""))
    {
      if(g_strcmp0(complete_string, "")) complete_string = dt_util_dstrcat(complete_string, " AND ");
      complete_string = dt_util_dstrcat(complete_string, "(%s)", rules_txt);
    }
    g_free(rules_txt);
  }

  if(!g_strcmp0(complete_string, ""))
    complete_string = dt_util_dstrcat(complete_string, "1=1");

  gchar *where_ext = g_strdup_printf("(%s)", complete_string);
  g_free(complete_string);

  return where_ext;
}

void dt_collection_set_extended_where(const dt_collection_t *collection,
                                      gchar **extended_where)
{
  /* free extended where if already exists */
  g_strfreev(collection->where_ext);

  /* set new from parameter */
  ((dt_collection_t *)collection)->where_ext = g_strdupv(extended_where);
}

void dt_collection_set_film_id(const dt_collection_t *collection,
                               const int32_t film_id)
{
  dt_collection_params_t *params = (dt_collection_params_t *)&collection->params;
  params->film_id = film_id;
}

void dt_collection_set_tag_id(dt_collection_t *collection,
                              const uint32_t tagid)
{
  collection->tagid = tagid;
}

static void _collection_update_aspect_ratio(const dt_collection_t *collection)
{
  dt_collection_params_t *params = (dt_collection_params_t *)&collection->params;

  //  Update the aspect ratio for selected images in the collection if
  //  needed, we do not do this for all images as it could take a long
  //  time. The aspect ratio is then updated when needed, and at some
  //  point all aspect ratio for all images will be set and this could
  //  won't be really needed.

  if(params->sorts[DT_COLLECTION_SORT_ASPECT_RATIO])
  {
    const float MAX_TIME = 7.0;
    const gchar *where_ext = dt_collection_get_extended_where(collection, -1);
    sqlite3_stmt *stmt = NULL;

    // clang-format off
    gchar *query = g_strdup_printf(
       "SELECT id"
       " FROM main.images AS mi"
       " WHERE %s AND (aspect_ratio=0.0 OR aspect_ratio IS NULL)", where_ext);
    // clang-format on

    DT_DEBUG_SQLITE3_PREPARE_V2(dt_database_get(darktable.db), query, -1, &stmt, NULL);

    double start = dt_get_wtime();
    while(sqlite3_step(stmt) == SQLITE_ROW)
    {
      const dt_imgid_t imgid = sqlite3_column_int(stmt, 0);
      dt_image_set_raw_aspect_ratio(imgid);

      if(dt_get_wtime() - start > MAX_TIME)
      {
        dt_control_log(_("too much time to update aspect ratio for the collection"));
        break;
      }
    }
    sqlite3_finalize(stmt);
    g_free(query);
  }
}

const char *dt_collection_name_untranslated(const dt_collection_properties_t prop)
{
  char *col_name = NULL;
  switch(prop)
  {
    case DT_COLLECTION_PROP_FILMROLL:
      return N_("film roll");
    case DT_COLLECTION_PROP_FOLDERS:
      return N_("folder");
    case DT_COLLECTION_PROP_CAMERA:
      return N_("camera");
    case DT_COLLECTION_PROP_TAG:
      return N_("tag");
    case DT_COLLECTION_PROP_DAY:
      return N_("capture date");
    case DT_COLLECTION_PROP_TIME:
      return N_("capture time");
    case DT_COLLECTION_PROP_IMPORT_TIMESTAMP:
      return N_("import time");
    case DT_COLLECTION_PROP_CHANGE_TIMESTAMP:
      return N_("modification time");
    case DT_COLLECTION_PROP_EXPORT_TIMESTAMP:
      return N_("export time");
    case DT_COLLECTION_PROP_PRINT_TIMESTAMP:
      return N_("print time");
    case DT_COLLECTION_PROP_HISTORY:
      return N_("history");
    case DT_COLLECTION_PROP_COLORLABEL:
      return N_("color label");
    case DT_COLLECTION_PROP_LENS:
      return N_("lens");
    case DT_COLLECTION_PROP_FOCAL_LENGTH:
      return N_("focal length");
    case DT_COLLECTION_PROP_ISO:
      return N_("ISO");
    case DT_COLLECTION_PROP_APERTURE:
      return N_("aperture");
    case DT_COLLECTION_PROP_EXPOSURE:
      return N_("exposure");
    case DT_COLLECTION_PROP_ASPECT_RATIO:
      return N_("aspect ratio");
    case DT_COLLECTION_PROP_FILENAME:
      return N_("filename");
    case DT_COLLECTION_PROP_GEOTAGGING:
      return N_("geotagging");
    case DT_COLLECTION_PROP_GROUPING:
      return N_("grouping");
    case DT_COLLECTION_PROP_LOCAL_COPY:
      return N_("local copy");
    case DT_COLLECTION_PROP_MODULE:
      return N_("module");
    case DT_COLLECTION_PROP_ORDER:
      return N_("module order");
    case DT_COLLECTION_PROP_RATING_RANGE:
      return N_("range rating");
    case DT_COLLECTION_PROP_RATING:
      return N_("rating");
    case DT_COLLECTION_PROP_TEXTSEARCH:
      return N_("search");
    case DT_COLLECTION_PROP_LAST:             return NULL;
    default:
    {
      if(prop >= DT_COLLECTION_PROP_METADATA
         && prop < DT_COLLECTION_PROP_METADATA + DT_METADATA_NUMBER)
      {
        const int i = prop - DT_COLLECTION_PROP_METADATA;
        const int type = dt_metadata_get_type_by_display_order(i);
        if(type != DT_METADATA_TYPE_INTERNAL)
        {
          char *name = (gchar *)dt_metadata_get_name_by_display_order(i);
          char *setting = g_strdup_printf("plugins/lighttable/metadata/%s_flag", name);
          const gboolean hidden = dt_conf_get_int(setting) & DT_METADATA_FLAG_HIDDEN;
          free(setting);
          if(!hidden) col_name = name;
        }
      }
    }
  }
  return col_name;
}

const char *dt_collection_name(const dt_collection_properties_t prop)
{
  return _(dt_collection_name_untranslated(prop));
};

static gchar *_dt_collection_get_sort_text(const dt_collection_sort_t sort,
                                           const int sortorder)
{
  // construct the text query
  gchar *sq = NULL;
  switch(sort)
  {
    case DT_COLLECTION_SORT_DATETIME:
    case DT_COLLECTION_SORT_IMPORT_TIMESTAMP:
    case DT_COLLECTION_SORT_CHANGE_TIMESTAMP:
    case DT_COLLECTION_SORT_EXPORT_TIMESTAMP:
    case DT_COLLECTION_SORT_PRINT_TIMESTAMP:
      {
        const int local_order = sort;
        char *colname;

        switch(local_order)
        {
          case DT_COLLECTION_SORT_DATETIME:
            colname = "datetime_taken";
            break;
          case DT_COLLECTION_SORT_IMPORT_TIMESTAMP:
            colname = "import_timestamp";
            break;
          case DT_COLLECTION_SORT_CHANGE_TIMESTAMP:
            colname = "change_timestamp";
            break;
          case DT_COLLECTION_SORT_EXPORT_TIMESTAMP:
            colname = "export_timestamp";
            break;
          case DT_COLLECTION_SORT_PRINT_TIMESTAMP:
            colname = "print_timestamp";
            break;
          default:
            colname = "";
        }
        sq = g_strdup_printf("%s%s", colname, (sortorder) ? " DESC" : "");
        break;
      }

    case DT_COLLECTION_SORT_RATING:
      sq = g_strdup_printf("CASE WHEN flags & 8 = 8 THEN -1 ELSE flags & 7 END%s",
                           (sortorder) ? " DESC" : "");
      break;

    case DT_COLLECTION_SORT_FILENAME:
      sq = g_strdup_printf("filename%s", (sortorder) ? " DESC" : "");
      break;

    case DT_COLLECTION_SORT_ID:
      sq = g_strdup_printf("sel.id%s", (sortorder) ? " DESC" : "");
      break;

    case DT_COLLECTION_SORT_COLOR:
      sq = g_strdup_printf("color%s", (sortorder) ? "" : " DESC");
      break;

    case DT_COLLECTION_SORT_GROUP:
      sq = g_strdup_printf("group_id%s, sel.id-group_id != 0, sel.id",
                           (sortorder) ? " DESC" : "");
      break;

    case DT_COLLECTION_SORT_PATH:
      sq = g_strdup_printf("folder%s, filename%s", (sortorder) ? " DESC" : "",
                           (sortorder) ? " DESC" : "");
      break;

    case DT_COLLECTION_SORT_CUSTOM_ORDER:
      sq = g_strdup_printf("position%s", (sortorder) ? " DESC" : "");
      break;

    case DT_COLLECTION_SORT_TITLE:
      sq = g_strdup_printf("mt.value%s", (sortorder) ? " DESC" : "");
      break;

    case DT_COLLECTION_SORT_DESCRIPTION:
      sq = g_strdup_printf("md.value%s", (sortorder) ? " DESC" : "");
      break;

    case DT_COLLECTION_SORT_ASPECT_RATIO:
      sq = g_strdup_printf("aspect_ratio%s", (sortorder) ? " DESC" : "");
      break;

    case DT_COLLECTION_SORT_SHUFFLE:
      sq = g_strdup("RANDOM()"); /* do not consider second order for shuffle */
      /* do not remember shuffle for second order */
      break;

    case DT_COLLECTION_SORT_NONE:
    default: /*fall through for default*/
      // shouldn't happen
      sq = g_strdup("sel.id");
      break;
  }

  return sq;
}

gchar *dt_collection_get_sort_query(const dt_collection_t *collection)
{
  gboolean filename = FALSE;
  int first_order = 0;
  const dt_collection_sort_t lastsort = dt_conf_get_int("plugins/lighttable/filtering/lastsort");
  const int lastsortorder = dt_conf_get_int("plugins/lighttable/filtering/lastsortorder");
  gboolean already_last_sort = FALSE;
  gchar *query = g_strdup("ORDER BY");

  const int nb_sort = CLAMP(dt_conf_get_int("plugins/lighttable/filtering/num_sort"),
                            0, DT_COLLECTION_MAX_RULES);
  for(int i = 0; i < nb_sort; i++)
  {
    // read the sort value from conf
    char confname[200] = { 0 };
    snprintf(confname, sizeof(confname), "plugins/lighttable/filtering/sort%1d", i);
    const dt_collection_sort_t sort = dt_conf_get_int(confname);
    snprintf(confname, sizeof(confname), "plugins/lighttable/filtering/sortorder%1d", i);
    const int sortorder = dt_conf_get_int(confname);

    // get the sort query
    gchar *sq = _dt_collection_get_sort_text(sort, sortorder);
    query = dt_util_dstrcat(query, "%s %s", (i == 0) ? "" : ",", sq);
    g_free(sq);

    // set the "already done" values
    if(sort == DT_COLLECTION_SORT_FILENAME) filename = TRUE;
    if(i == 0) first_order = sortorder;
    if(sort == lastsort) already_last_sort = TRUE;
  }

  // and last sort order set
  if(!already_last_sort)
  {
    gchar *lsq = _dt_collection_get_sort_text(lastsort, lastsortorder);
    query = dt_util_dstrcat(query, ", %s", lsq);
    g_free(lsq);
    if(lastsort == DT_COLLECTION_SORT_FILENAME) filename = TRUE;
  }

  // complete the query with fallback if needed
  if(!filename) query = dt_util_dstrcat(query, ", filename%s",
                                        (first_order) ? " DESC" : "");

  query = dt_util_dstrcat(query, ", version ASC");

  return query;
}


static int _dt_collection_store(const dt_collection_t *collection,
                                gchar *query,
                                gchar *query_no_group)
{
  /* store flags to conf */
  if(collection == darktable.collection)
  {
    dt_conf_set_int("plugins/collection/query_flags", collection->params.query_flags);
    dt_conf_set_int("plugins/collection/filter_flags", collection->params.filter_flags);
    dt_conf_set_int("plugins/collection/film_id", collection->params.film_id);
  }

  /* store query in context */
  g_free(collection->query);
  g_free(collection->query_no_group);

  ((dt_collection_t *)collection)->query = g_strdup(query);
  ((dt_collection_t *)collection)->query_no_group = g_strdup(query_no_group);

  return 1;
}

static uint32_t _dt_collection_compute_count(const dt_collection_t *collection,
                                             const gboolean no_group)
{
  sqlite3_stmt *stmt = NULL;
  uint32_t count = 0;
  const gchar *query = no_group
    ? dt_collection_get_query_no_group(collection)
    : dt_collection_get_query(collection);
  gchar *count_query = NULL;

  gchar *fq = g_strstr_len(query, strlen(query), "FROM");
  count_query = g_strdup_printf("SELECT COUNT(DISTINCT sel.id) %s", fq);

  DT_DEBUG_SQLITE3_PREPARE_V2(dt_database_get(darktable.db), count_query, -1, &stmt, NULL);
  if(collection->params.query_flags & COLLECTION_QUERY_USE_LIMIT)
  {
    DT_DEBUG_SQLITE3_BIND_INT(stmt, 1, 0);
    DT_DEBUG_SQLITE3_BIND_INT(stmt, 2, -1);
  }

  if(sqlite3_step(stmt) == SQLITE_ROW)
    count = sqlite3_column_int(stmt, 0);

  sqlite3_finalize(stmt);
  g_free(count_query);
  return count;
}

uint32_t dt_collection_get_count(const dt_collection_t *collection)
{
  if(collection->count == UINT32_MAX)
    ((dt_collection_t*)collection)->count = _dt_collection_compute_count(collection, FALSE);
  return collection->count;
}

uint32_t dt_collection_get_count_no_group(const dt_collection_t *collection)
{
  return collection->count_no_group;
}

uint32_t dt_collection_get_selected_count(void)
{
  sqlite3_stmt *stmt = NULL;
  uint32_t count = 0;
  DT_DEBUG_SQLITE3_PREPARE_V2(dt_database_get(darktable.db),
                              "SELECT COUNT(*) FROM main.selected_images",
                              -1, &stmt, NULL);
  if(sqlite3_step(stmt) == SQLITE_ROW)
    count = sqlite3_column_int(stmt, 0);
  sqlite3_finalize(stmt);
  return count;
}

uint32_t dt_collection_get_collected_count(void)
{
  sqlite3_stmt *stmt = NULL;
  uint32_t count = 0;
  DT_DEBUG_SQLITE3_PREPARE_V2(dt_database_get(darktable.db),
                              "SELECT COUNT(*) FROM memory.collected_images",
                              -1, &stmt, NULL);
  if(sqlite3_step(stmt) == SQLITE_ROW)
    count = sqlite3_column_int(stmt, 0);
  sqlite3_finalize(stmt);
  return count;
}

GList *dt_collection_get(const dt_collection_t *collection,
                         const int limit,
                         const gboolean selected)
{
  GList *list = NULL;
  const gchar *query = dt_collection_get_query_no_group(collection);
  if(query)
  {
    sqlite3_stmt *stmt = NULL;
    if(selected)
    {
      // clang-format off
      DT_DEBUG_SQLITE3_PREPARE_V2(dt_database_get(darktable.db),
                                  "SELECT mi.imgid FROM main.selected_images AS s"
                                  " JOIN memory.collected_images AS mi"
                                  " WHERE mi.imgid = s.imgid"
                                  " LIMIT -1, ?1",
                                  -1, &stmt, NULL);
      // clang-format on
      DT_DEBUG_SQLITE3_BIND_INT(stmt, 1, limit);
    }
    else
    {
      if(collection->params.query_flags & COLLECTION_QUERY_USE_LIMIT)
      {
        DT_DEBUG_SQLITE3_PREPARE_V2
          (dt_database_get(darktable.db),
           "SELECT imgid FROM memory.collected_images LIMIT -1, ?1",
           -1, &stmt, NULL);
        DT_DEBUG_SQLITE3_BIND_INT(stmt, 1, limit);
      }
      else
        DT_DEBUG_SQLITE3_PREPARE_V2(dt_database_get(darktable.db),
                                    "SELECT imgid FROM memory.collected_images",
                                    -1, &stmt, NULL);
    }

    while(sqlite3_step(stmt) == SQLITE_ROW)
    {
      const dt_imgid_t imgid = sqlite3_column_int(stmt, 0);
      list = g_list_prepend(list, GINT_TO_POINTER(imgid));
    }

    sqlite3_finalize(stmt);
  }

  return g_list_reverse(list);  // list built in reverse order, so un-reverse it
}

GList *dt_collection_get_all(const dt_collection_t *collection, int limit)
{
  return dt_collection_get(collection, limit, FALSE);
}

int dt_collection_get_nth(const dt_collection_t *collection, int nth)
{
  if(nth < 0 || nth >= dt_collection_get_count(collection))
    return -1;
  const gchar *query = dt_collection_get_query(collection);
  sqlite3_stmt *stmt = NULL;
  DT_DEBUG_SQLITE3_PREPARE_V2(dt_database_get(darktable.db), query, -1, &stmt, NULL);
  DT_DEBUG_SQLITE3_BIND_INT(stmt, 1, nth);
  DT_DEBUG_SQLITE3_BIND_INT(stmt, 2, 1);

  int result = -1;
  if(sqlite3_step(stmt) == SQLITE_ROW)
  {
    result  = sqlite3_column_int(stmt, 0);
  }

  sqlite3_finalize(stmt);

  return result;

}

GList *dt_collection_get_selected(const dt_collection_t *collection, int limit)
{
  return dt_collection_get(collection, limit, TRUE);
}

/* splits an input string into a number part and an optional operator part.
   number can be a decimal integer or rational numerical item.
   operator can be any of "=", "<", ">", "<=", ">=" and "<>".
   range notation [x;y] can also be used

   number and operator are returned as pointers to null terminated
   strings in g_mallocated memory (to be g_free'd after use) - or NULL
   if no match is found.
*/
void dt_collection_split_operator_number(const gchar *input,
                                         char **number1,
                                         char **number2,
                                         char **operator)
{
  GRegex *regex;
  GMatchInfo *match_info;

  *number1 = *number2 = *operator= NULL;

  // we test the range expression first
  regex = g_regex_new("^\\s*\\[\\s*([-+]?[0-9]+\\.?[0-9]*)\\s*;\\s*([-+]?[0-9]+\\.?[0-9]*)\\s*\\]\\s*$", 0, 0, NULL);
  g_regex_match_full(regex, input, -1, 0, 0, &match_info, NULL);
  int match_count = g_match_info_get_match_count(match_info);

  if(match_count == 3)
  {
    *number1 = g_match_info_fetch(match_info, 1);
    *number2 = g_match_info_fetch(match_info, 2);
    *operator= g_strdup("[]");
    g_match_info_free(match_info);
    g_regex_unref(regex);
    return;
  }

  g_match_info_free(match_info);
  g_regex_unref(regex);

  // and we test the classic comparison operators
  regex = g_regex_new("^\\s*(=|<|>|<=|>=|<>)?\\s*([-+]?[0-9]+\\.?[0-9]*)\\s*$", 0, 0, NULL);
  g_regex_match_full(regex, input, -1, 0, 0, &match_info, NULL);
  match_count = g_match_info_get_match_count(match_info);

  if(match_count == 3)
  {
    *operator= g_match_info_fetch(match_info, 1);
    *number1 = g_match_info_fetch(match_info, 2);

    if(*operator && strcmp(*operator, "") == 0)
    {
      g_free(*operator);
      *operator= NULL;
    }
  }

  g_match_info_free(match_info);
  g_regex_unref(regex);
}

static char *_dt_collection_compute_datetime(const char *operator,
                                             const char *input)
{
  if(strlen(input) < 3) return NULL;

  char bound[DT_DATETIME_LENGTH];
  gboolean res;
  if(strcmp(operator, ">") == 0 || strcmp(operator, "<=") == 0)
    res = dt_datetime_entry_to_exif_upper_bound(bound, sizeof(bound), input);
  else
    res = dt_datetime_entry_to_exif(bound, sizeof(bound), input);
  if(res)
    return g_strdup(bound);
  else return NULL;
}
/* splits an input string into a date-time part and an optional operator part.
   operator can be any of "=", "<", ">", "<=", ">=" and "<>".
   range notation [x;y] can also be used
   datetime values should follow the pattern YYYY:MM:DD hh:mm:ss.sss
   but only year part is mandatory

   datetime and operator are returned as pointers to null terminated
   strings in g_mallocated memory (to be g_free'd after use) - or NULL
   if no match is found.
*/
void dt_collection_split_operator_datetime(const gchar *input,
                                           char **number1,
                                           char **number2,
                                           char **operator)
{
  GRegex *regex;
  GMatchInfo *match_info;

  *number1 = *number2 = *operator= NULL;

  // we test the range expression first
  // 2 elements : date-time1 and  date-time2
  regex = g_regex_new("^\\s*\\[\\s*([+-]?\\d{4}[:.\\d\\s]*)\\s*;\\s*((?:now)|[+-]?\\d{4}[:.\\d\\s]*)\\s*\\]\\s*$",
                      0, 0, NULL);
  g_regex_match_full(regex, input, -1, 0, 0, &match_info, NULL);
  int match_count = g_match_info_get_match_count(match_info);

  if(match_count == 3)
  {
    gchar *txt = g_match_info_fetch(match_info, 1);
    gchar *txt2 = g_match_info_fetch(match_info, 2);

    if(!g_str_has_prefix(txt, "-")) *number1 = _dt_collection_compute_datetime(">=", txt);
    if(!g_str_has_prefix(txt2, "+")) *number2 = _dt_collection_compute_datetime("<=", txt2);

    // special handle of relative dates
    if(g_str_has_prefix(txt, "-") && *number2)
    {
      dt_datetime_t relative;
      dt_datetime_exif_to_numbers_raw(&relative, txt + 1);
      dt_datetime_exif_add_numbers(*number2, relative, FALSE, &(*number1));
    }
    else if(g_str_has_prefix(txt2, "+") && *number1)
    {
      dt_datetime_t relative;
      dt_datetime_exif_to_numbers_raw(&relative, txt2 + 1);
      dt_datetime_exif_add_numbers(*number1, relative, TRUE, &(*number2));
    }

    *operator= g_strdup("[]");

    g_free(txt);
    g_free(txt2);
    g_match_info_free(match_info);
    g_regex_unref(regex);
    return;
  }

  g_match_info_free(match_info);
  g_regex_unref(regex);

  // and we test the classic comparison operators
  // 2 elements : operator and date-time
  regex = g_regex_new("^\\s*(=|<|>|<=|>=|<>)?\\s*(\\d{4}[:.\\d\\s]*)?\\s*%?\\s*$",
                      0, 0, NULL);
  g_regex_match_full(regex, input, -1, 0, 0, &match_info, NULL);
  match_count = g_match_info_get_match_count(match_info);

  if(match_count == 3)
  {
    *operator= g_match_info_fetch(match_info, 1);
    gchar *txt = g_match_info_fetch(match_info, 2);

    if(strcmp(*operator, "") == 0 || strcmp(*operator, "=") == 0 || strcmp(*operator, "<>") == 0)
    {
      *number1 = dt_util_dstrcat(*number1, "%s%%", txt);
      *number2 = _dt_collection_compute_datetime(">", txt);
    }
    else
      *number1 = _dt_collection_compute_datetime(*operator, txt);

    g_free(txt);
  }

  // ensure operator is not null
  if(!*operator) *operator= g_strdup("");

  g_match_info_free(match_info);
  g_regex_unref(regex);
}

void dt_collection_split_operator_exposure(const gchar *input,
                                           char **number1,
                                           char **number2,
                                           char **operator)
{
  GRegex *regex;
  GMatchInfo *match_info;

  *number1 = *number2 = *operator= NULL;

  // we test the range expression first
  regex = g_regex_new("^\\s*\\[\\s*(1/)?([0-9]+\\.?[0-9]*)(\")?\\s*;\\s*(1/)?([0-9]+\\.?[0-9]*)(\")?\\s*\\]\\s*$", 0, 0, NULL);
  g_regex_match_full(regex, input, -1, 0, 0, &match_info, NULL);
  int match_count = g_match_info_get_match_count(match_info);

  if(match_count == 6 || match_count == 7)
  {
    gchar *n1 = g_match_info_fetch(match_info, 2);
    gchar *inv = g_match_info_fetch(match_info, 1);

    if(strstr(inv, "1/") != NULL)
      *number1 = g_strdup_printf("1.0/%s", n1);
    else
      *number1 = n1;
    g_free(inv);

    gchar *n2 = g_match_info_fetch(match_info, 5);
    inv = g_match_info_fetch(match_info, 4);

    if(strstr(inv, "1/") != NULL)
      *number2 = g_strdup_printf("1.0/%s", n2);
    else
      *number2 = n2;
    g_free(inv);

    *operator= g_strdup("[]");
    g_match_info_free(match_info);
    g_regex_unref(regex);
    return;
  }

  g_match_info_free(match_info);
  g_regex_unref(regex);

  // and we test the classic comparison operators
  regex = g_regex_new("^\\s*(=|<|>|<=|>=|<>)?\\s*(1/)?([0-9]+\\.?[0-9]*)(\")?\\s*$", 0, 0, NULL);
  g_regex_match_full(regex, input, -1, 0, 0, &match_info, NULL);
  match_count = g_match_info_get_match_count(match_info);
  if(match_count == 4 || match_count == 5)
  {
    *operator= g_match_info_fetch(match_info, 1);

    gchar *n1 = g_match_info_fetch(match_info, 3);
    gchar *inv = g_match_info_fetch(match_info, 2);

    if(strstr(inv, "1/") != NULL)
      *number1 = g_strdup_printf("1.0/%s", n1);
    else
      *number1 = n1;
    g_free(inv);

    if(*operator && strcmp(*operator, "") == 0)
    {
      g_free(*operator);
      *operator= NULL;
    }
  }

  g_match_info_free(match_info);
  g_regex_unref(regex);
}

static gchar *_add_wildcards(const gchar *text)
{
  gchar *cam1 = NULL;
  gchar *cam2 = NULL;
  if(g_str_has_prefix(text, "\""))
    cam1 = g_utf8_substring(text, 1, strlen(text));
  else
    cam1 = g_strdup_printf("%%%s", text);

  if(g_str_has_suffix(cam1, "\""))
    cam2 = g_utf8_substring(cam1, 0, strlen(cam1)-1);
  else
    cam2 = g_strdup_printf("%s%%", cam1);

  g_free(cam1);
  return cam2;
}

static gchar *get_query_string(const dt_collection_properties_t property, const gchar *text)
{
  char *escaped_text = sqlite3_mprintf("%q", text);
  const unsigned int escaped_length = strlen(escaped_text);
  gchar *query = NULL;
  gchar **elems = NULL;

  switch(property)
  {
    case DT_COLLECTION_PROP_FILMROLL: // film roll
      if(!(*escaped_text))
        // clang-format off
        query = g_strdup_printf
          ("(film_id IN (SELECT id FROM main.film_rolls WHERE folder LIKE '%s%%'))",
           escaped_text);
        // clang-format on
      else
        // clang-format off
        query = g_strdup_printf
          ("(film_id IN (SELECT id FROM main.film_rolls WHERE folder LIKE '%s'))",
           escaped_text);
        // clang-format on
      break;

    case DT_COLLECTION_PROP_FOLDERS: // folders
      {
        // replace * at the end with OR-clause to include subfolders
        if((escaped_length > 0) && (escaped_text[escaped_length-1] == '*'))
        {
          escaped_text[escaped_length-1] = '\0';
          // clang-format off
          query = g_strdup_printf
            ("(film_id IN (SELECT id FROM main.film_rolls WHERE folder LIKE '%s' OR folder LIKE '%s"
             G_DIR_SEPARATOR_S "%%'))",
             escaped_text, escaped_text);
          // clang-format on
        }
        // replace |% at the end with /% to only show subfolders
        else if((escaped_length > 1)
                && (strcmp(escaped_text+escaped_length-2, "|%") == 0 ))
        {
          escaped_text[escaped_length-2] = '\0';
          // clang-format off
          query = g_strdup_printf
            ("(film_id IN (SELECT id FROM main.film_rolls WHERE folder LIKE '%s"
             G_DIR_SEPARATOR_S "%%'))",
             escaped_text);
          // clang-format on
        }
        else
        {
          // clang-format off
          query = g_strdup_printf
            ("(film_id IN (SELECT id FROM main.film_rolls WHERE folder LIKE '%s'))",
             escaped_text);
          // clang-format on
        }
      }
      break;

    case DT_COLLECTION_PROP_COLORLABEL: // colorlabel
    {
      if(!(escaped_text && *escaped_text) || strcmp(escaped_text, "%") == 0)
        // clang-format off
        query = g_strdup_printf
          ("(mi.id IN (SELECT imgid FROM main.color_labels WHERE color IS NOT NULL))");
        // clang-format on
      else
      {
        // test the "mask" case (used by filters)
        if(g_str_has_prefix(text, "0x"))
        {
          const int val = strtoll(&escaped_text[2], NULL, 16);
          const int colors_set = val & 0xFFF;
          const int colors_unset = (val & 0xFFF000) >> 12;
          const gboolean op = val & 0x80000000;
          if(op) // AND
          {
            if(colors_set)
              // clang-format off
              query = g_strdup_printf
                ("(mi.id IN (SELECT id FROM (SELECT imgid AS id, SUM(1 << color) AS mask"
                 "  FROM main.color_labels GROUP BY imgid)"
                 "  WHERE ((mask & %d) = %d) AND (mask & %d = 0)))",
                 colors_set, colors_set, colors_unset);
              // clang-format on
            else if(colors_unset)
              // clang-format off
              query = g_strdup_printf
                ("(NOT mi.id IN (SELECT id"
                 "               FROM (SELECT imgid AS id, SUM(1 << color) AS mask"
                 "  FROM main.color_labels GROUP BY imgid)"
                 "  WHERE ((mask & %d) <> 0)))",
                 colors_unset);
              // clang-format on
          }
          else // OR
          {
            if(!colors_unset)
              // clang-format off
              query = g_strdup_printf
                ("(mi.id IN (SELECT id FROM (SELECT imgid AS id, SUM(1 << color) AS mask"
                 "  FROM main.color_labels GROUP BY imgid)"
                 "  WHERE ((mask & %d) <> 0)))",
                 colors_set);
              // clang-format on
            else
              // clang-format off
              query = g_strdup_printf
                ("((mi.id IN (SELECT id FROM (SELECT imgid AS id, SUM(1 << color) AS mask"
                 "  FROM main.color_labels GROUP BY imgid)"
                 "  WHERE ((mask & %d) <> 0))"
                 " OR id NOT IN (SELECT id FROM (SELECT imgid AS id, SUM(1 << color) AS mask"
                 "  FROM main.color_labels GROUP BY imgid)"
                 "  WHERE ((mask & %d) = %d))))",
                 colors_set, colors_unset, colors_unset);
            // clang-format on
          }
        }
        else // fallback to the text version
        {
          int color = 0;
          if(strcmp(escaped_text, _("red")) == 0)
            color = 0;
          else if(strcmp(escaped_text, _("yellow")) == 0)
            color = 1;
          else if(strcmp(escaped_text, _("green")) == 0)
            color = 2;
          else if(strcmp(escaped_text, _("blue")) == 0)
            color = 3;
          else if(strcmp(escaped_text, _("purple")) == 0)
            color = 4;
          // clang-format off
          query = g_strdup_printf
            ("(mi.id IN (SELECT imgid FROM main.color_labels WHERE color=%d))", color);
          // clang-format on
        }
      }
    }
    break;

    case DT_COLLECTION_PROP_HISTORY: // history
      if(!g_strcmp0(escaped_text, _("basic")) || !g_strcmp0(escaped_text, "$BASIC"))
      {
        // images without history and basic together
        query = g_strdup("(id not IN (SELECT imgid FROM main.history_hash WHERE (basic_hash IS NULL OR "
                         "current_hash != basic_hash)))");
      }
      else if(!g_strcmp0(escaped_text, _("auto applied")) || !g_strcmp0(escaped_text, "$AUTO_APPLIED"))
      {
        query = g_strdup("(mi.id IN (SELECT imgid"
                         "           FROM main.history_hash"
                         "           WHERE current_hash == auto_hash))");
      }
      else if(!g_strcmp0(escaped_text, _("altered")) || !g_strcmp0(escaped_text, "$ALTERED"))
      {
        // clang-format off
        query = g_strdup
          ("(mi.id IN (SELECT imgid "
           "           FROM main.history_hash "
           "           WHERE (basic_hash IS NULL OR current_hash != basic_hash) "
           "             AND (auto_hash IS NULL OR current_hash != auto_hash) ))");
        // clang-format on
      }
      else // by default, we select all the images
      {
        query = g_strdup("1 = 1");
      }
      break;

    case DT_COLLECTION_PROP_GEOTAGGING: // geotagging
      {
        const gboolean not_tagged = strcmp(escaped_text, _("not tagged")) == 0;
        const gboolean no_location = strcmp(escaped_text, _("tagged")) == 0;
        const gboolean all_tagged = strcmp(escaped_text, _("tagged*")) == 0;
        char *escaped_text2 = g_strstr_len(escaped_text, -1, "|");
        char *name_clause = g_strdup_printf("t.name LIKE \'%s\' || \'%s\'",
            dt_map_location_data_tag_root(), escaped_text2 ? escaped_text2 : "%");

        if(escaped_text2 && (escaped_text2[strlen(escaped_text2)-1] == '*'))
        {
          escaped_text2[strlen(escaped_text2)-1] = '\0';
          name_clause = g_strdup_printf("(t.name LIKE \'%s\' || \'%s\' OR t.name LIKE \'%s\' || \'%s|%%\')",
          dt_map_location_data_tag_root(), escaped_text2 , dt_map_location_data_tag_root(), escaped_text2);
        }

        if(not_tagged || all_tagged)
          // clang-format off
          query = g_strdup_printf
            ("(mi.id %s IN (SELECT id AS imgid FROM main.images"
             "              WHERE (longitude IS NOT NULL AND latitude IS NOT NULL))) ",
                                  all_tagged ? "" : "not");
          // clang-format on
        else
          // clang-format off
          query = g_strdup_printf
            ("(mi.id IN (SELECT id AS imgid FROM main.images"
             "           WHERE (longitude IS NOT NULL AND latitude IS NOT NULL))"
             "             AND id %s IN (SELECT imgid FROM main.tagged_images AS ti"
             "           JOIN data.tags AS t ON t.id = ti.tagid"
             "           AND %s)) ",
                                  no_location ? "not" : "",
                                  name_clause);
          // clang-format on
      }
      break;

    case DT_COLLECTION_PROP_LOCAL_COPY: // local copy
      if(!g_strcmp0(escaped_text, _("not copied locally"))
         || !g_strcmp0(escaped_text, "$NO_LOCAL_COPY"))
      {
        query = g_strdup_printf("(flags & %d = 0) ", DT_IMAGE_LOCAL_COPY);
      }
      else if(!g_strcmp0(escaped_text, _("copied locally"))
              || !g_strcmp0(escaped_text, "$LOCAL_COPY"))
      {
        query = g_strdup_printf("(flags & %d) ", DT_IMAGE_LOCAL_COPY);
      }
      else // by default, we select all the images
      {
        query = g_strdup("1 = 1");
      }
      break;

    case DT_COLLECTION_PROP_ASPECT_RATIO: // aspect ratio
    {
      gchar *operator, *number1, *number2;
      dt_collection_split_operator_number(escaped_text, &number1, &number2, &operator);

      if(operator && strcmp(operator, "[]") == 0)
      {
        if(number1 && number2)
          query = g_strdup_printf("((aspect_ratio >= %s) AND (aspect_ratio <= %s))",
                                  number1, number2);
      }
      else if(operator && number1)
        query = g_strdup_printf("(aspect_ratio %s %s)", operator, number1);
      else if(number1)
        query = g_strdup_printf("(aspect_ratio = %s)", number1);
      else
        query = g_strdup_printf("(aspect_ratio LIKE '%%%s%%')", escaped_text);

      g_free(operator);
      g_free(number1);
      g_free(number2);
    }
    break;

    case DT_COLLECTION_PROP_CAMERA: // camera
      query = g_strdup("(");
      // handle the possibility of multiple values
      elems = g_strsplit(escaped_text, ",", -1);
      for(int i = 0; i < g_strv_length(elems); i++)
      {
        // if its undefined
        if(!g_strcmp0(elems[i], _("unnamed")))
        {
          // clang-format off
          query = dt_util_dstrcat(query, "%scamera_id IN (SELECT id"
                                         "                FROM main.cameras"
                                         "                WHERE (maker IS NULL AND model IS NULL)"
                                         "                   OR (TRIM(maker)='' AND TRIM(model)=''))",
                                         i>0?" OR ":"");
          // clang-format on
        }
        else
        {
          gchar *cam = _add_wildcards(elems[i]);
          query = dt_util_dstrcat(query,
                                  "%scamera_id IN (SELECT id FROM main.cameras WHERE maker || ' ' || model LIKE '%s')",
                                  i>0?" OR ":"", cam);
          g_free(cam);
        }
      }
      g_strfreev(elems);
      query = dt_util_dstrcat(query, ")");
      break;

    case DT_COLLECTION_PROP_TAG: // tag
    {
      const gboolean is_insensitive =
        dt_conf_is_equal("plugins/lighttable/tagging/case_sensitivity", "insensitive");

      if(!strcmp(escaped_text, _("not tagged")))
      {
        // clang-format off
        query = g_strdup_printf
          ("(mi.id NOT IN (SELECT DISTINCT imgid FROM main.tagged_images "
           "               WHERE tagid NOT IN memory.darktable_tags))");
        // clang-format on
      }
      else if(is_insensitive)
      {
        if((escaped_length > 0) && (escaped_text[escaped_length-1] == '*'))
        {
          // shift-click adds an asterix * to include items in and under this hierarchy
          // without using a wildcard % which also would include similar named items
          escaped_text[escaped_length-1] = '\0';
          // clang-format off
          query = g_strdup_printf
            ("(mi.id IN (SELECT imgid FROM main.tagged_images"
             "           WHERE tagid IN (SELECT id FROM data.tags"
             "                           WHERE name LIKE '%s' OR name LIKE '%s|%%')))",
             escaped_text, escaped_text);
          // clang-format on
        }
        else
        {
          // default
          // clang-format off
          query = g_strdup_printf
            ("(mi.id IN (SELECT imgid FROM main.tagged_images"
             "           WHERE tagid IN (SELECT id FROM data.tags WHERE name LIKE '%s')))",
             escaped_text);
          // clang-format on
        }
      }
      else
      {
        if((escaped_length > 0) && (escaped_text[escaped_length-1] == '*'))
        {
          // shift-click adds an asterix * to include items in and
          // under this hierarchy without using a wildcard % which
          // also would include similar named items
          escaped_text[escaped_length-1] = '\0';
          // clang-format off
          query = g_strdup_printf
            ("(mi.id IN (SELECT imgid FROM main.tagged_images"
             "           WHERE tagid IN (SELECT id FROM data.tags "
             "                           WHERE name = '%s'"
             "                            OR SUBSTR(name, 1, LENGTH('%s') + 1) = '%s|')))",
             escaped_text, escaped_text, escaped_text);
          // clang-format on
        }
        else if((escaped_length > 0) && (escaped_text[escaped_length-1] == '%'))
        {
          // ends with % or |%
          escaped_text[escaped_length-1] = '\0';
          // clang-format off
          query = g_strdup_printf
            ("(mi.id IN (SELECT imgid FROM main.tagged_images"
             "           WHERE tagid IN (SELECT id FROM data.tags"
             "                           WHERE SUBSTR(name, 1, LENGTH('%s')) = '%s')))",
             escaped_text, escaped_text);
          // clang-format on
        }
        else
        {
          // default
          // clang-format off
          query = g_strdup_printf
            ("(mi.id IN (SELECT imgid FROM main.tagged_images"
             "           WHERE tagid IN (SELECT id FROM data.tags"
             "                           WHERE name = '%s')))",
             escaped_text);
          // clang-format on
        }
      }
    }
    break;

    case DT_COLLECTION_PROP_LENS: // lens
      query = g_strdup("(");
      // handle the possibility of multiple values
      elems = g_strsplit(escaped_text, ",", -1);
      for(int i = 0; i < g_strv_length(elems); i++)
      {
        if(!g_strcmp0(elems[i], _("unnamed")))
        {
          query = dt_util_dstrcat
            (query,
             "%slens_id IN (SELECT id FROM main.lens WHERE name IS NULL OR TRIM(name)='' OR UPPER(TRIM(name))='N/A')",
             i>0?" OR ":"");
        }
        else
        {
          gchar *lens = _add_wildcards(elems[i]);
          query = dt_util_dstrcat(query,
                                  "%slens_id IN (SELECT id FROM main.lens WHERE name LIKE '%s')",
                                  i>0?" OR ":"", lens);
          g_free(lens);
        }

      }
      g_strfreev(elems);
      query = dt_util_dstrcat(query, ")");
      break;

    case DT_COLLECTION_PROP_FOCAL_LENGTH: // focal length
    {
      gchar *operator, *number1, *number2;
      dt_collection_split_operator_number(escaped_text, &number1, &number2, &operator);

      if(operator && strcmp(operator, "[]") == 0)
      {
        if(number1 && number2)
          query = g_strdup_printf
            ("((focal_length >= %s) AND (focal_length <= %s))",
             number1, number2);
      }
      else if(operator && number1)
        query = g_strdup_printf("(focal_length %s %s)", operator, number1);
      else if(number1)
        // clang-format off
        query = g_strdup_printf
          ("(CAST(focal_length AS INTEGER) = CAST(%s AS INTEGER))",
           number1);
        // clang-format on
      else
        query = g_strdup_printf("(focal_length LIKE '%%%s%%')", escaped_text);

      g_free(operator);
      g_free(number1);
      g_free(number2);
    }
    break;

    case DT_COLLECTION_PROP_ISO: // iso
    {
      gchar *operator, *number1, *number2;
      dt_collection_split_operator_number(escaped_text, &number1, &number2, &operator);

      if(operator && strcmp(operator, "[]") == 0)
      {
        if(number1 && number2)
          query = g_strdup_printf("((iso >= %s) AND (iso <= %s))", number1, number2);
      }
      else if(operator && number1)
        query = g_strdup_printf("(iso %s %s)", operator, number1);
      else if(number1)
        query = g_strdup_printf("(iso = %s)", number1);
      else
        query = g_strdup_printf("(iso LIKE '%%%s%%')", escaped_text);

      g_free(operator);
      g_free(number1);
      g_free(number2);
    }
    break;

    case DT_COLLECTION_PROP_APERTURE: // aperture
    {
      gchar *operator, *number1, *number2;
      dt_collection_split_operator_number(escaped_text, &number1, &number2, &operator);

      if(operator && strcmp(operator, "[]") == 0)
      {
        if(number1 && number2)
          // clang-format off
          query = g_strdup_printf
            ("((ROUND(aperture,1) >= %s) AND (ROUND(aperture,1) <= %s))",
             number1, number2);
          // clang-format on
      }
      else if(operator && number1)
        query = g_strdup_printf("(ROUND(aperture,1) %s %s)", operator, number1);
      else if(number1)
        query = g_strdup_printf("(ROUND(aperture,1) = %s)", number1);
      else
        query = g_strdup_printf("(ROUND(aperture,1) LIKE '%%%s%%')", escaped_text);

      g_free(operator);
      g_free(number1);
      g_free(number2);
    }
    break;

    case DT_COLLECTION_PROP_EXPOSURE: // exposure
    {
      gchar *operator, *number1, *number2;
      dt_collection_split_operator_exposure(escaped_text, &number1, &number2, &operator);

      if(operator && strcmp(operator, "[]") == 0)
      {
        if(number1 && number2)
          // clang-format off
          query = g_strdup_printf
            ("((exposure >= %s  - 1.0/100000) AND (exposure <= %s  + 1.0/100000))",
             number1, number2);
          // clang-format on
      }
      else if(operator && number1)
        query = g_strdup_printf("(exposure %s %s)", operator, number1);
      else if(number1)
        // clang-format off
        query = g_strdup_printf("(CASE WHEN exposure < 0.4 THEN ((exposure >= %s - 1.0/100000) AND  (exposure <= %s + 1.0/100000)) "
                                "ELSE (ROUND(exposure,2) >= %s - 1.0/100000) AND (ROUND(exposure,2) <= %s + 1.0/100000) END)",
                                number1, number1, number1, number1);
        // clang-format on
      else
        query = g_strdup_printf("(exposure LIKE '%%%s%%')", escaped_text);

      g_free(operator);
      g_free(number1);
      g_free(number2);
    }
    break;

    case DT_COLLECTION_PROP_FILENAME: // filename
    {
      gchar *subquery = NULL;
      elems = g_strsplit(escaped_text, "/", -1);
      if(g_strv_length(elems) > 0)
      {
        // the main part
        GList *list = dt_util_str_to_glist(",", elems[0]);

        for(GList *l = list; l; l = g_list_next(l))
        {
          char *name = (char *)l->data; // remember the original content of this list node
          l->data = g_strdup_printf("(filename LIKE '%%%s%%')", name);
          g_free(name); // free the original filename
        }

        if(g_list_length(list) > 0) subquery = dt_util_glist_to_str(" OR ", list);
        g_list_free_full(list, g_free); // free the SQL clauses as well as the list
      }
      if(g_strv_length(elems) > 1)
      {
        GList *list = dt_util_str_to_glist(",", elems[1]);

        for(GList *l = list; l; l = g_list_next(l))
        {
          char *name = (char *)l->data; // remember the original content of this list node
          // special case for keywords
          if(!g_strcmp0("RAW", name))
          {
            l->data = g_strdup_printf("(flags & %d)", DT_IMAGE_RAW);
          }
          else if(!g_strcmp0("NOT RAW", name))
          {
            l->data = g_strdup_printf("(flags & %d == 0)", DT_IMAGE_RAW);
          }
          else if(!g_strcmp0("LDR", name))
          {
            l->data = g_strdup_printf("(flags & %d)", DT_IMAGE_LDR);
          }
          else if(!g_strcmp0("HDR", name))
          {
            l->data = g_strdup_printf("(flags & %d)", DT_IMAGE_HDR);
          }
          else
          {
            l->data = g_strdup_printf("(filename LIKE '%%%s%s%%')",
                                      g_str_has_prefix(name, ".") ? "" : ".", name);
          }
          g_free(name); // free the original filename
        }

        if(g_list_length(list) > 0)
        {
          if(subquery)
          {
            gchar *s = subquery;
            subquery = g_strdup_printf("(%s) AND (%s)", subquery, dt_util_glist_to_str(" OR ", list));
            g_free(s);
          }
          else
            subquery = dt_util_glist_to_str(" OR ", list);
        }
        g_list_free_full(list, g_free); // free the SQL clauses as well as the list
      }

      g_strfreev(elems);
      if(subquery)
        query = g_strdup_printf("(%s)", subquery);
      else
        query = g_strdup("1=1");

      g_free(subquery);

      break;
    }
    case DT_COLLECTION_PROP_DAY:
    case DT_COLLECTION_PROP_TIME:
    case DT_COLLECTION_PROP_IMPORT_TIMESTAMP:
    case DT_COLLECTION_PROP_CHANGE_TIMESTAMP:
    case DT_COLLECTION_PROP_EXPORT_TIMESTAMP:
    case DT_COLLECTION_PROP_PRINT_TIMESTAMP:
    {
      const int local_property = property;
      char *colname = NULL;

      switch(local_property)
      {
        case DT_COLLECTION_PROP_DAY: colname = "datetime_taken" ; break ;
        case DT_COLLECTION_PROP_TIME: colname = "datetime_taken" ; break ;
        case DT_COLLECTION_PROP_IMPORT_TIMESTAMP: colname = "import_timestamp" ; break ;
        case DT_COLLECTION_PROP_CHANGE_TIMESTAMP: colname = "change_timestamp" ; break ;
        case DT_COLLECTION_PROP_EXPORT_TIMESTAMP: colname = "export_timestamp" ; break ;
        case DT_COLLECTION_PROP_PRINT_TIMESTAMP: colname = "print_timestamp" ; break ;
      }
      gchar *operator, *number1, *number2;
      dt_collection_split_operator_datetime(escaped_text, &number1, &number2, &operator);
      if(number1 && number1[strlen(number1) - 1] == '%')
        number1[strlen(number1) - 1] = '\0';
      GTimeSpan nb1 = number1 ? dt_datetime_exif_to_gtimespan(number1) : 0;
      GTimeSpan nb2 = number2 ? dt_datetime_exif_to_gtimespan(number2) : 0;

      if(strcmp(operator, "[]") == 0)
      {
        if(number1 && number2)
          query = g_strdup_printf
            ("((%s >= %" G_GINT64_FORMAT ") AND (%s <= %" G_GINT64_FORMAT "))",
             colname, nb1, colname, nb2);
      }
      else if((strcmp(operator, "=") == 0
               || strcmp(operator, "") == 0)
              && number1 && number2)
        query = g_strdup_printf
          ("((%s >= %" G_GINT64_FORMAT ") AND (%s <= %" G_GINT64_FORMAT "))",
           colname, nb1, colname, nb2);
      else if(strcmp(operator, "<>") == 0
              && number1 && number2)
        query = g_strdup_printf
          ("((%s < %" G_GINT64_FORMAT ") AND (%s > %" G_GINT64_FORMAT "))",
           colname, nb1, colname, nb2);
      else if(number1)
        query = g_strdup_printf("(%s %s %" G_GINT64_FORMAT ")", colname, operator, nb1);
      else
        query = g_strdup("1 = 1");

      g_free(operator);
      g_free(number1);
      g_free(number2);
      break;
    }

    case DT_COLLECTION_PROP_GROUPING: // grouping
      if(!g_strcmp0(escaped_text, "$NO_GROUP"))
      {
        query = g_strdup("(mi.id = group_id AND "
                         "NOT EXISTS(SELECT 1 AS group_count"
                         "           FROM main.images AS gc"
                         "           WHERE gc.group_id = mi.group_id AND gc.id != mi.id))");
      }
      else if(!g_strcmp0(escaped_text, "$GROUP"))
      {
        query = g_strdup(
            "(EXISTS(SELECT 1 FROM main.images AS gc"
            "        WHERE gc.group_id = mi.group_id AND gc.id != mi.id))");
      }
      else if(!g_strcmp0(escaped_text, "$LEADER"))
      {
        query = g_strdup(
            "(mi.id = mi.group_id AND "
            "EXISTS(SELECT 1 FROM main.images AS gc"
            "       WHERE gc.group_id = mi.group_id AND gc.id != mi.id))");
      }
      else if(!g_strcmp0(escaped_text, "$FOLLOWER"))
      {
        query = g_strdup("(mi.id != group_id)");
      }
      else if(!g_strcmp0(escaped_text, _("group leaders"))) // used in collect.c
      {
        query = g_strdup("(mi.id = group_id)");
      }
      else if(!g_strcmp0(escaped_text, _("group followers"))) // used in collect.c
      {
        query = g_strdup("(mi.id != group_id)");
      }
      else // by default, we select all the images
      {
        query = g_strdup("1 = 1");
      }
      break;

    case DT_COLLECTION_PROP_MODULE: // dev module
      {
        // clang-format off
        query = g_strdup_printf("(mi.id IN (SELECT imgid AS id FROM main.history AS h "
                                "           JOIN memory.darktable_iop_names AS m"
                                "             ON m.operation = h.operation "
                                "           WHERE h.enabled = 1 AND m.name LIKE '%s'))",
                                escaped_text);
        // clang-format on
      }
      break;

    case DT_COLLECTION_PROP_ORDER: // module order
      {
        int i = 0;
        if(strlen(escaped_text) > 1 && g_str_has_prefix(escaped_text, "$"))
        {
          i = atoi(escaped_text + 1);
        }
        else
        {
          for(i = 0; i < DT_IOP_ORDER_LAST; i++)
          {
            if(strcmp(escaped_text, _(dt_iop_order_string(i))) == 0) break;
          }
        }
        if(i < DT_IOP_ORDER_LAST)
          // clang-format off
          query = g_strdup_printf("(mi.id IN (SELECT imgid"
                                  "           FROM main.module_order"
                                  "           WHERE version = %d))", i);
          // clang-format on
        else
          // clang-format off
          query = g_strdup_printf("(id NOT IN (SELECT imgid FROM main.module_order))");
          // clang-format on
      }
      break;

      case DT_COLLECTION_PROP_TEXTSEARCH: // text search
      {
        // clang-format off
        if(g_strcmp0(escaped_text, "%%") != 0)
          query = g_strdup_printf
            ("(mi.id IN (SELECT id FROM main.meta_data WHERE value LIKE '%s'"
             " UNION SELECT imgid AS id"
             "         FROM main.tagged_images AS ti, data.tags AS t"
             "         WHERE t.id=ti.tagid AND (t.name LIKE '%s' OR t.synonyms LIKE '%s')"
             " UNION SELECT miu.id"
             "         FROM main.images AS miu, main.makers AS mk, main.models AS md"
             "         WHERE miu.maker_id = mk.id"
             "           AND miu.model_id = md.id"
             "           AND (filename LIKE '%s' OR mk.name LIKE '%s' OR md.name LIKE '%s')"
             " UNION SELECT i.id"
             "         FROM main.images AS i, main.film_rolls AS fr"
             "         WHERE fr.id=i.film_id AND fr.folder LIKE '%s'))",
             escaped_text, escaped_text, escaped_text,
             escaped_text, escaped_text, escaped_text, escaped_text );
        // clang-format on
      }
      break;

      case DT_COLLECTION_PROP_RATING_RANGE: // image rating
      case DT_COLLECTION_PROP_RATING:
      {
        gchar *operator, *number1, *number2;
        dt_collection_split_operator_number(escaped_text, &number1, &number2, &operator);

        if(operator && strcmp(operator, "[]") == 0)
        {
          if(number1 && number2)
          {
            if(atoi(number1) == -1)
            { // rejected + star rating
              // clang-format off
              query = g_strdup_printf("(flags & 7 >= %s AND flags & 7 <= %s)",
                                      number1, number2);
              // clang-format on
            }
            else
            { // non-rejected + star rating
              // clang-format off
              query = g_strdup_printf
                ("((flags & 8 == 0) AND (flags & 7 >= %s AND flags & 7 <= %s))",
                 number1, number2);
              // clang-format on
            }
          }
        }
        else if(operator&& g_strcmp0(operator, "=") && number1)
        {
          if(g_strcmp0(operator, "<=") == 0 || g_strcmp0(operator, "<") == 0)
          { // all below rating + rejected
            // clang-format off
            query = g_strdup_printf("(flags & 8 == 8 OR flags & 7 %s %s)",
                                    operator, number1);
            // clang-format on
          }
          else if(g_strcmp0(operator, ">=") == 0 || g_strcmp0(operator, ">") == 0)
          {
            if(atoi(number1) >= 0)
            { // non rejected above rating
              // clang-format off
              query = g_strdup_printf("(flags & 8 == 0 AND flags & 7 %s %s)",
                                      operator, number1);
              // clang-format on
            }
            // otherwise no filter (rejected + all ratings)
          }
          else
          { // <> exclusion operator
            if(atoi(number1) == -1)
            { // all except rejected
              query = g_strdup_printf("(flags & 8 == 0)");
            }
            else
            { // all except star rating (including rejected)
              query = g_strdup_printf("(flags & 8 == 8 OR flags & 7 %s %s)",
                                      operator, number1);
            }
          }
        }
        else if(number1)
        {
          if(atoi(number1) == -1)
          { // rejected only
            query = g_strdup_printf("(flags & 8 == 8)");
          }
          else
          { // non-rejected + star rating
            query = g_strdup_printf("(flags & 8 == 0 AND flags & 7 == %s)", number1);
          }
        }

        g_free(operator);
        g_free(number1);
        g_free(number2);
      }
      break;

    default:
      {
        if(property >= DT_COLLECTION_PROP_METADATA
           && property < DT_COLLECTION_PROP_METADATA + DT_METADATA_NUMBER)
        {
          const int keyid =
            dt_metadata_get_keyid_by_display_order(property - DT_COLLECTION_PROP_METADATA);
          if(strcmp(escaped_text, _("not defined")) != 0)
            // clang-format off
            query = g_strdup_printf
              ("(mi.id IN (SELECT id FROM main.meta_data WHERE key = %d AND value "
               "           LIKE '%%%s%%'))", keyid, escaped_text);
            // clang-format on
          else
            // clang-format off
            query = g_strdup_printf
              ("(mi.id NOT IN (SELECT id FROM main.meta_data WHERE key = %d))",
               keyid);
            // clang-format off
        }
      }
      break;
  }
  sqlite3_free(escaped_text);

  if(!query) // We've screwed up and not done a query string, send a placeholder
    query = g_strdup_printf("(1=1)");

  return query;
}

void dt_collection_sort_deserialize(const char *buf)
{
  int num_sort = 0;
  sscanf(buf, "%d", &num_sort);
  int sortid = 0, sortorder = 0;
  dt_conf_set_int("plugins/lighttable/filtering/num_sort", num_sort);
  while(buf[0] != '\0' && buf[0] != ':') buf++;
  if(buf[0] == ':') buf++;
  for(int k = 0; k < num_sort; k++)
  {
    const int n = sscanf(buf, "%d:%d", &sortid, &sortorder);
    if(n == 2)
    {
      char confname[200];
      snprintf(confname, sizeof(confname), "plugins/lighttable/filtering/sort%1d", k);
      dt_conf_set_int(confname, sortid);
      snprintf(confname, sizeof(confname), "plugins/lighttable/filtering/sortorder%1d", k);
      dt_conf_set_int(confname, sortorder);
    }
    else
    {
      dt_conf_set_int("plugins/lighttable/filtering/num_sort", k);
      break;
    }
    while(buf[0] != '$' && buf[0] != '\0') buf++;
    if(buf[0] == '$') buf++;
  }
  dt_collection_update_query(darktable.collection,
                             DT_COLLECTION_CHANGE_NEW_QUERY,
                             DT_COLLECTION_PROP_UNDEF, NULL);
}

void dt_collection_sort_serialize(char *buf, int bufsize)
{
  int c;
  const int num_sort = dt_conf_get_int("plugins/lighttable/filtering/num_sort");
  c = snprintf(buf, bufsize, "%d:", num_sort);
  buf += c;
  bufsize -= c;
  for(int k = 0; k < num_sort; k++)
  {
    char confname[200];
    snprintf(confname, sizeof(confname), "plugins/lighttable/filtering/sort%1d", k);
    const int sortid = dt_conf_get_int(confname);
    c = snprintf(buf, bufsize, "%d:", sortid);
    buf += c;
    bufsize -= c;
    snprintf(confname, sizeof(confname), "plugins/lighttable/filtering/sortorder%1d", k);
    const int sortorder = dt_conf_get_int(confname);
    c = snprintf(buf, bufsize, "%d$", sortorder);
    buf += c;
    bufsize -= c;
  }
}

int dt_collection_serialize(char *buf, int bufsize,
                            const gboolean filtering)
{
  const char *plugin_name = filtering
    ? "plugins/lighttable/filtering" : "plugins/lighttable/collect";
  char confname[200];
  int c;
  snprintf(confname, sizeof(confname), "%s/num_rules", plugin_name);
  const int num_rules = dt_conf_get_int(confname);
  c = snprintf(buf, bufsize, "%d:", num_rules);
  buf += c;
  bufsize -= c;
  for(int k = 0; k < num_rules; k++)
  {
    snprintf(confname, sizeof(confname), "%s/mode%1d", plugin_name, k);
    const int mode = dt_conf_get_int(confname);
    c = snprintf(buf, bufsize, "%d:", mode);
    buf += c;
    bufsize -= c;
    snprintf(confname, sizeof(confname), "%s/item%1d", plugin_name, k);
    const int item = dt_conf_get_int(confname);
    c = snprintf(buf, bufsize, "%d:", item);
    buf += c;
    bufsize -= c;
    if(filtering)
    {
      snprintf(confname, sizeof(confname), "%s/off%1d", plugin_name, k);
      const int off = dt_conf_get_int(confname);
      c = snprintf(buf, bufsize, "%d:", off);
      buf += c;
      bufsize -= c;
      snprintf(confname, sizeof(confname), "%s/top%1d", plugin_name, k);
      const int top = dt_conf_get_int(confname);
      c = snprintf(buf, bufsize, "%d:", top);
      buf += c;
      bufsize -= c;
    }
    snprintf(confname, sizeof(confname), "%s/string%1d", plugin_name, k);
    const char *str = dt_conf_get_string_const(confname);
    if(str && (str[0] != '\0'))
      c = snprintf(buf, bufsize, "%s$", str);
    else
      c = snprintf(buf, bufsize, "%%$");
    buf += c;
    bufsize -= c;
  }
  return 0;
}

void dt_collection_deserialize(const char *buf, const gboolean filtering)
{
  const char *plugin_name = filtering
    ? "plugins/lighttable/filtering" : "plugins/lighttable/collect";
  char confname[200];
  int num_rules = 0;
  sscanf(buf, "%d", &num_rules);
  if(num_rules == 0 && !filtering)
  {
    // we always want at least 1 rule
    snprintf(confname, sizeof(confname), "%s/num_rules", plugin_name);
    dt_conf_set_int(confname, 1);
    snprintf(confname, sizeof(confname), "%s/mode0", plugin_name);
    dt_conf_set_int(confname, 0);
    snprintf(confname, sizeof(confname), "%s/item0", plugin_name);
    dt_conf_set_int(confname, 0);
    snprintf(confname, sizeof(confname), "%s/string0", plugin_name);
    dt_conf_set_string(confname, "%");
  }
  else
  {
    int mode = 0, item = 0, off = 0, top = 0;
    snprintf(confname, sizeof(confname), "%s/num_rules", plugin_name);
    dt_conf_set_int(confname, num_rules);
    while(buf[0] != '\0' && buf[0] != ':') buf++;
    if(buf[0] == ':') buf++;
    char str[400];
    for(int k = 0; k < num_rules; k++)
    {
      const int n = (filtering)
        ? sscanf(buf, "%d:%d:%d:%d:%399[^$]", &mode, &item, &off, &top, str)
        : sscanf(buf, "%d:%d:%399[^$]", &mode, &item, str);
      if((!filtering && n == 3) || (filtering && n == 5))
      {
        snprintf(confname, sizeof(confname), "%s/mode%1d", plugin_name, k);
        dt_conf_set_int(confname, mode);
        snprintf(confname, sizeof(confname), "%s/item%1d", plugin_name, k);
        dt_conf_set_int(confname, item);
        if(filtering)
        {
          snprintf(confname, sizeof(confname), "%s/off%1d", plugin_name, k);
          dt_conf_set_int(confname, off);
          snprintf(confname, sizeof(confname), "%s/top%1d", plugin_name, k);
          dt_conf_set_int(confname, top);
        }
        snprintf(confname, sizeof(confname), "%s/string%1d", plugin_name, k);
        dt_conf_set_string(confname, str);
      }
      else if(!filtering && num_rules == 1)
      {
        snprintf(confname, sizeof(confname), "%s/mode%1d", plugin_name, k);
        dt_conf_set_int(confname, 0);
        snprintf(confname, sizeof(confname), "%s/item%1d", plugin_name, k);
        dt_conf_set_int(confname, 0);
        snprintf(confname, sizeof(confname), "%s/string%1d", plugin_name, k);
        dt_conf_set_string(confname, "%");
        break;
      }
      else
      {
        snprintf(confname, sizeof(confname), "%s/num_rules", plugin_name);
        dt_conf_set_int(confname, k);
        break;
      }
      while(buf[0] != '$' && buf[0] != '\0') buf++;
      if(buf[0] == '$') buf++;
    }
  }
  dt_collection_update_query(darktable.collection,
                             DT_COLLECTION_CHANGE_NEW_QUERY,
                             DT_COLLECTION_PROP_UNDEF, NULL);
}

static void _get_query_part(const dt_collection_properties_t property,
                            const gchar *text,
                            const int mode,
                            const gboolean off,
                            int *nb,
                            char **query_part)
{
  char *conj[] = { "AND", "OR", "AND NOT" };
  if(off)
  {
    *query_part = g_strdup("");
  }
  else if(!text || text[0] == '\0')
  {
    if(mode == 1) // for OR show all
    {
      if(*nb == 0)
        *query_part = g_strdup(" 1=1");
      else
        *query_part = g_strdup(" OR 1=1");
      (*nb)++;
    }
    else
      *query_part = g_strdup("");
  }
  else
  {
    gchar *query = get_query_string(property, text);

    if(*nb == 0 && mode == 2)
      *query_part = g_strdup_printf(" 1=1 AND NOT %s", query);
    else if(*nb == 0)
      *query_part = g_strdup_printf(" %s", query);
    else
      *query_part = g_strdup_printf(" %s %s", conj[mode], query);

    g_free(query);
    (*nb)++;
  }
}

void dt_collection_update_query(const dt_collection_t *collection,
                                const dt_collection_change_t query_change,
                                const dt_collection_properties_t changed_property,
                                GList *list)
{
  int next = -1;
  if(!collection->clone && query_change == DT_COLLECTION_CHANGE_NEW_QUERY
     && darktable.gui)
  {
    // if the query has changed, we reset the expanded group
    darktable.gui->expanded_group_id = NO_IMGID;
  }

  if(!collection->clone)
  {
    if(list)
    {
      // for changing offsets, thumbtable needs to know the first
      // untouched imageid after the list we do this here

      // 1. create a string with all the imgids of the list to be used inside IN sql query
      gchar *txt = NULL;
      int i = 0;
      for(GList *l = list; l; l = g_list_next(l))
      {
        const int id = GPOINTER_TO_INT(l->data);
        if(i == 0)
          txt = dt_util_dstrcat(txt, "%d", id);
        else
          txt = dt_util_dstrcat(txt, ",%d", id);
        i++;
      }
      // 2. search the first imgid not in the list but AFTER the list
      // (or in a gap inside the list) we need to be carefull that
      // some images in the list may not be present on screen
      // (collapsed groups) clang-format off
      gchar *query = g_strdup_printf("SELECT imgid"
                                     " FROM memory.collected_images"
                                     " WHERE imgid NOT IN (%s)"
                                     "  AND rowid > (SELECT rowid"
                                     "              FROM memory.collected_images"
                                     "              WHERE imgid IN (%s)"
                                     "              ORDER BY rowid LIMIT 1)"
                                     " ORDER BY rowid LIMIT 1",
                                     txt, txt);
      // clang-format on
      sqlite3_stmt *stmt2;
      DT_DEBUG_SQLITE3_PREPARE_V2(dt_database_get(darktable.db), query, -1, &stmt2, NULL);
      if(sqlite3_step(stmt2) == SQLITE_ROW)
      {
        next = sqlite3_column_int(stmt2, 0);
      }
      sqlite3_finalize(stmt2);
      g_free(query);
      // 3. if next is still unvalid, let's try to find the first
      // untouched image BEFORE the list
      if(next < 0)
      {
        // clang-format off
        query = g_strdup_printf("SELECT imgid"
                                " FROM memory.collected_images"
                                " WHERE imgid NOT IN (%s)"
                                "   AND rowid < (SELECT rowid"
                                "                FROM memory.collected_images"
                                "                WHERE imgid IN (%s)"
                                "                ORDER BY rowid LIMIT 1)"
                                " ORDER BY rowid DESC LIMIT 1",
                                txt, txt);
        // clang-format on
        DT_DEBUG_SQLITE3_PREPARE_V2(dt_database_get(darktable.db), query, -1, &stmt2, NULL);
        if(sqlite3_step(stmt2) == SQLITE_ROW)
        {
          next = sqlite3_column_int(stmt2, 0);
        }
        sqlite3_finalize(stmt2);
        g_free(query);
      }
      g_free(txt);
    }
  }

  char confname[200];

  const int _n_r = dt_conf_get_int("plugins/lighttable/collect/num_rules");
  const int _n_f = dt_conf_get_int("plugins/lighttable/filtering/num_rules");
  const int num_rules = CLAMP(_n_r, 1, 10);
  const int num_filters = MIN(_n_f, 10);

  gchar **query_parts = g_new(gchar *, num_rules + num_filters + 1);
  query_parts[num_rules + num_filters] = NULL;

  // the main rules part
  int nb = 0; // number of non empty rules
  for(int i = 0; i < num_rules; i++)
  {
    snprintf(confname, sizeof(confname), "plugins/lighttable/collect/item%1d", i);
    const int property = dt_conf_get_int(confname);
    snprintf(confname, sizeof(confname), "plugins/lighttable/collect/string%1d", i);
    gchar *text = dt_conf_get_string(confname);
    snprintf(confname, sizeof(confname), "plugins/lighttable/collect/mode%1d", i);
    const int mode = dt_conf_get_int(confname);

    _get_query_part(property, text, mode, FALSE, &nb, &query_parts[i]);

    g_free(text);
  }

  // the filtering part (same syntax as for collect rules)
  nb = 0; // number of non empty rules
  for(int i = 0; i < num_filters; i++)
  {
    snprintf(confname, sizeof(confname), "plugins/lighttable/filtering/item%1d", i);
    const int property = dt_conf_get_int(confname);
    snprintf(confname, sizeof(confname), "plugins/lighttable/filtering/string%1d", i);
    gchar *text = dt_conf_get_string(confname);
    snprintf(confname, sizeof(confname), "plugins/lighttable/filtering/mode%1d", i);
    const int mode = dt_conf_get_int(confname);
    snprintf(confname, sizeof(confname), "plugins/lighttable/filtering/off%1d", i);
    const int off = dt_conf_get_int(confname);

    _get_query_part(property, text, mode, off, &nb, &query_parts[i + num_rules]);

    g_free(text);
  }


  /* set the extended where and the use of it in the query */
  dt_collection_set_extended_where(collection, query_parts);
  g_strfreev(query_parts);
  dt_collection_set_query_flags
    (collection,
     (dt_collection_get_query_flags(collection) | COLLECTION_QUERY_USE_WHERE_EXT));

  /* remove film id from default filter */
  dt_collection_set_filter_flags
    (collection,
     (dt_collection_get_filter_flags(collection) & ~COLLECTION_FILTER_FILM_ID));

  /* update query and at last the visual */
  //if(collection->clone) //TODO: check whether we need an
  //unconditional update here, slowing down the UI
    dt_collection_update(collection);  // if original collection, this
                                       // update will be made by a
                                       // signal handler

  // remove from selected images where not in this query.
  sqlite3_stmt *stmt = NULL;
  const gchar *cquery = dt_collection_get_query_no_group(collection);
  if(cquery && cquery[0] != '\0')
  {
    gchar *complete_query = g_strdup_printf("DELETE FROM main.selected_images"
                                            " WHERE imgid NOT IN (%s)", cquery);
    DT_DEBUG_SQLITE3_PREPARE_V2(dt_database_get(darktable.db),
                                complete_query, -1, &stmt, NULL);
    DT_DEBUG_SQLITE3_BIND_INT(stmt, 1, 0);
    DT_DEBUG_SQLITE3_BIND_INT(stmt, 2, -1);
    sqlite3_step(stmt);
    sqlite3_finalize(stmt);
    // if we have remove something from selection, we need to raise a signal
    if(sqlite3_changes(dt_database_get(darktable.db)) > 0)
    {
      DT_DEBUG_CONTROL_SIGNAL_RAISE(darktable.signals, DT_SIGNAL_SELECTION_CHANGED);
    }

    /* free allocated strings */
    g_free(complete_query);
  }

  /* raise signal of collection change, only if this is an original */
  if(!collection->clone)
  {
    dt_collection_memory_update();
    DT_DEBUG_CONTROL_SIGNAL_RAISE(darktable.signals,
                                  DT_SIGNAL_COLLECTION_CHANGED,
                                  query_change, changed_property,
                                  list, next);
  }
}

gboolean dt_collection_hint_message_internal(void *message)
{
  GtkWidget *count = dt_view_filter_get_count(darktable.view_manager);
  if(count)
  {
    gtk_label_set_markup(GTK_LABEL(count), message);
    gtk_widget_set_tooltip_markup(count, message);
  }

  dt_control_hinter_message(darktable.control, "");

  return FALSE;
}

void dt_collection_hint_message(const dt_collection_t *collection)
{
  /* collection hinting */
  gchar *message;

  const int c = dt_collection_get_count_no_group(collection);
  const int cs = dt_collection_get_selected_count();

  if(cs == 1)
  {
    /* determine offset of the single selected image */
    GList *selected_imgids = dt_collection_get_selected(collection, 1);
    int selected = -1;

    if(selected_imgids)
    {
      selected = GPOINTER_TO_INT(selected_imgids->data);
      selected = dt_collection_image_offset_with_collection(collection, selected);
      selected++;
    }
    g_list_free(selected_imgids);
<<<<<<< HEAD
    message = g_strdup_printf(_("<b>%d</b> img (#<b>%d</b>) of <b>%d</b>"), cs, selected, c);  //ab
=======
    message = g_strdup_printf(_("<b>%d</b> image (#<b>%d</b>) selected of <b>%d</b>"),
                              cs, selected, c);
>>>>>>> df9b0292
  }
  else
  {
    message = g_strdup_printf(
      ngettext(
        "<b>%d</b> img sel. of <b>%d</b>",
        "<b>%d</b> imgs sel. of <b>%d</b>",
        cs),
      cs, c);    //ab
  }

  g_idle_add(dt_collection_hint_message_internal, message);
}

static int dt_collection_image_offset_with_collection(const dt_collection_t *collection,
                                                      const dt_imgid_t imgid)
{
  if(!dt_is_valid_imgid(imgid))
    return 0;

  int offset = 0;
  sqlite3_stmt *stmt;

  DT_DEBUG_SQLITE3_PREPARE_V2(dt_database_get(darktable.db),
                              "SELECT imgid FROM memory.collected_images",
                              -1, &stmt, NULL);

  gboolean found = FALSE;

  while(sqlite3_step(stmt) == SQLITE_ROW)
  {
    const int id = sqlite3_column_int(stmt, 0);
    if(imgid == id)
    {
      found = TRUE;
      break;
    }
    offset++;
  }

  if(!found) offset = 0;

  sqlite3_finalize(stmt);

  return offset;
}

int dt_collection_image_offset(const dt_imgid_t imgid)
{
  return dt_collection_image_offset_with_collection(darktable.collection, imgid);
}

static gboolean _property_is_collection_criterion
  (dt_collection_t *collection,
   const enum dt_collection_properties_t prop)
{
  if(prop == DT_COLLECTION_PROP_UNDEF)
    return TRUE;
  const int _n_r = dt_conf_get_int("plugins/lighttable/collect/num_rules");
  const int num_rules = CLAMP(_n_r, 1, 10);
  for(int i = 0; i < num_rules; i++)
  {
    char confname[200];
    snprintf(confname, sizeof(confname), "plugins/lighttable/collect/item%1d", i);
    const int property = dt_conf_get_int(confname);
    if(property == prop)
      return TRUE;
  }
  return FALSE;
}

static void _collection_recount_callback(gpointer instance,
                                         gpointer user_data,
                                         enum dt_collection_properties_t prop)
{
  dt_collection_t *collection = (dt_collection_t *)user_data;
  const uint32_t old_count = collection->count_no_group;
  if(_property_is_collection_criterion(collection, prop))
  {
    collection->count = UINT32_MAX;
    collection->count_no_group = _dt_collection_compute_count(collection, TRUE);
  }
  if(!collection->clone)
  {
    if(old_count != collection->count_no_group) dt_collection_hint_message(collection);
    DT_DEBUG_CONTROL_SIGNAL_RAISE(darktable.signals,
                                  DT_SIGNAL_COLLECTION_CHANGED, DT_COLLECTION_CHANGE_RELOAD,
                                  DT_COLLECTION_PROP_UNDEF, (GList *)NULL, -1);
  }
}

static void _dt_collection_recount_callback_tag(gpointer instance, gpointer user_data)
{
  _collection_recount_callback(instance, user_data, DT_COLLECTION_PROP_TAG);
}

static void _dt_collection_recount_callback_filmroll(gpointer instance, gpointer user_data)
{
  _collection_recount_callback(instance, user_data, DT_COLLECTION_PROP_FILMROLL);
}

static void _dt_collection_recount_callback_2(gpointer instance,
                                              const uint8_t id,
                                              gpointer user_data)
{
  _collection_recount_callback(instance, user_data, DT_COLLECTION_PROP_UNDEF);
}

static void _dt_collection_filmroll_imported_callback(gpointer instance,
                                                      const uint8_t id,
                                                      gpointer user_data)
{
  dt_collection_t *collection = (dt_collection_t *)user_data;
  const uint32_t old_count = collection->count_no_group;
  collection->count = UINT32_MAX;
  collection->count_no_group = _dt_collection_compute_count(collection, TRUE);
  if(!collection->clone)
  {
    if(old_count != collection->count_no_group)
      dt_collection_hint_message(collection);
    dt_collection_update_query(collection,
                               DT_COLLECTION_CHANGE_NEW_QUERY,
                               DT_COLLECTION_PROP_UNDEF, NULL);
  }
}

int64_t dt_collection_get_image_position(const dt_imgid_t image_id,
                                         const int32_t tagid)
{
  int64_t image_position = -1;

  if(dt_is_valid_imgid(image_id))
  {
    sqlite3_stmt *stmt = NULL;
    // clang-format off
    gchar *image_pos_query = g_strdup(
          tagid ? "SELECT position FROM main.tagged_images WHERE imgid = ?1 AND tagid = ?2"
                : "SELECT position FROM main.images WHERE id = ?1");
    // clang-format on

    DT_DEBUG_SQLITE3_PREPARE_V2(dt_database_get(darktable.db),
                                image_pos_query, -1, &stmt, NULL);
    DT_DEBUG_SQLITE3_BIND_INT(stmt, 1, image_id);
    if(tagid) DT_DEBUG_SQLITE3_BIND_INT(stmt, 2, tagid);
    if(sqlite3_step(stmt) == SQLITE_ROW)
    {
      image_position = sqlite3_column_int64(stmt, 0);
    }

    sqlite3_finalize(stmt);
    g_free(image_pos_query);
  }

  return image_position;
}

void dt_collection_shift_image_positions(const unsigned int length,
                                         const int64_t image_position,
                                         const int32_t tagid)
{
  sqlite3_stmt *stmt = NULL;
  // clang-format off
  DT_DEBUG_SQLITE3_PREPARE_V2(dt_database_get(darktable.db),
                              tagid
                              ?
                              "UPDATE main.tagged_images"
                              " SET position = position + ?1"
                              " WHERE position >= ?2 AND position < ?3"
                              "       AND tagid = ?4"
                              :
                              "UPDATE main.images"
                              " SET position = position + ?1"
                              " WHERE position >= ?2 AND position < ?3",
                              -1, &stmt, NULL);
  // clang-format on
  DT_DEBUG_SQLITE3_BIND_INT(stmt, 1, length);
  DT_DEBUG_SQLITE3_BIND_INT64(stmt, 2, image_position);
  DT_DEBUG_SQLITE3_BIND_INT64(stmt, 3, (image_position & 0xFFFFFFFF00000000) + (1ll << 32));
  if(tagid) DT_DEBUG_SQLITE3_BIND_INT(stmt, 4, tagid);
  sqlite3_step(stmt);
  sqlite3_finalize(stmt);
}

/* move images with drag and drop
 *
 * An int64 is used for the position index. The upper 31 bits define
 * the initial order.  The lower 32bit provide space to reorder
 * images. That way only a small amount of images must be updated
 * while reordering images.
 *
 * Example: (position values hex)
 * Initial order:
 * Img 1: 0000 0001 0000 0000
 * Img 2: 0000 0002 0000 0000
 * Img 3: 0000 0003 0000 0000
 * Img 3: 0000 0004 0000 0000
 *
 * Putting Img 2 in front of Img 1. Would give
 * Img 2: 0000 0001 0000 0000
 * Img 1: 0000 0001 0000 0001
 * Img 3: 0000 0003 0000 0000
 * Img 4: 0000 0004 0000 0000
 *
 * Img 3 and Img 4 is not updated.
*/
void dt_collection_move_before(const dt_imgid_t image_id,
                               GList * selected_images)
{
  if(!selected_images)
  {
    return;
  }

  const uint32_t tagid = darktable.collection->tagid;
  // getting the position of the target image
  const int64_t target_image_pos = dt_collection_get_image_position(image_id, tagid);
  if(target_image_pos >= 0)
  {
    const guint selected_images_length = g_list_length(selected_images);

    dt_collection_shift_image_positions(selected_images_length, target_image_pos, tagid);

    sqlite3_stmt *stmt = NULL;
    dt_database_start_transaction(darktable.db);

    // move images to their intended positions
    int64_t new_image_pos = target_image_pos;
    // clang-format off
    DT_DEBUG_SQLITE3_PREPARE_V2(dt_database_get(darktable.db),
                                tagid
                                ?
                                "UPDATE main.tagged_images"
                                " SET position = ?1"
                                " WHERE imgid = ?2 AND tagid = ?3"
                                :
                                "UPDATE main.images"
                                " SET position = ?1"
                                " WHERE id = ?2",
                                -1, &stmt, NULL);
    // clang-format on

    for(const GList * selected_images_iter = selected_images;
         selected_images_iter != NULL;
         selected_images_iter = g_list_next(selected_images_iter))
    {
      const int moved_image_id = GPOINTER_TO_INT(selected_images_iter->data);

      DT_DEBUG_SQLITE3_BIND_INT64(stmt, 1, new_image_pos);
      DT_DEBUG_SQLITE3_BIND_INT(stmt, 2, moved_image_id);
      if(tagid) DT_DEBUG_SQLITE3_BIND_INT(stmt, 3, tagid);
      sqlite3_step(stmt);
      sqlite3_reset(stmt);
      new_image_pos++;
    }
    sqlite3_finalize(stmt);
    dt_database_release_transaction(darktable.db);
  }
  else
  {
    // move images to the end of the list
    sqlite3_stmt *stmt = NULL;

    // get last position
    int64_t max_position = -1;
    // clang-format off
    DT_DEBUG_SQLITE3_PREPARE_V2(dt_database_get(darktable.db),
                                tagid
                                ?
                                "SELECT MAX(position) FROM main.tagged_images"
                                :
                                "SELECT MAX(position) FROM main.images",
                                -1, &stmt, NULL);
    // clang-format on

    if(sqlite3_step(stmt) == SQLITE_ROW)
    {
      max_position = sqlite3_column_int64(stmt, 0);
      max_position = (max_position & 0xFFFFFFFF00000000) >> 32;
    }

    sqlite3_finalize(stmt);
    sqlite3_stmt *update_stmt = NULL;

    dt_database_start_transaction(darktable.db);

    // move images to last position in custom image order table
    // clang-format off
    DT_DEBUG_SQLITE3_PREPARE_V2(dt_database_get(darktable.db),
                                tagid
                                ?
                                "UPDATE main.tagged_images"
                                " SET position = ?1"
                                " WHERE imgid = ?2 AND tagid = ?3"
                                :
                                "UPDATE main.images"
                                " SET position = ?1"
                                " WHERE id = ?2",
                                -1, &update_stmt, NULL);
    // clang-format on

    for(const GList * selected_images_iter = selected_images;
         selected_images_iter != NULL;
         selected_images_iter = g_list_next(selected_images_iter))
    {
      max_position++;
      const int moved_image_id = GPOINTER_TO_INT(selected_images_iter->data);
      DT_DEBUG_SQLITE3_BIND_INT64(update_stmt, 1, max_position << 32);
      DT_DEBUG_SQLITE3_BIND_INT(update_stmt, 2, moved_image_id);
      if(tagid) DT_DEBUG_SQLITE3_BIND_INT(update_stmt, 3, tagid);
      sqlite3_step(update_stmt);
      sqlite3_reset(update_stmt);
    }

    sqlite3_finalize(update_stmt);
    dt_database_release_transaction(darktable.db);
  }
}

void dt_collection_history_save()
{
  // serialize, check for recently used
  char confname[200] = { 0 };

  char buf[4096];
  if(dt_collection_serialize(buf, sizeof(buf), FALSE)) return;

  // compare to last saved history
  gchar *str = dt_conf_get_string("plugins/lighttable/collect/history0");
  if(!g_strcmp0(str, buf))
  {
    g_free(str);
    return;
  }
  g_free(str);

  // remove all subsequent history that have the same values we ensure
  // to take care of all the items needed for both history. Display
  // limit will be handled by each module
  const int nbmax = MAX(dt_conf_get_int("plugins/lighttable/collect/history_max"),
                        dt_conf_get_int("plugins/lighttable/recentcollect/max_items"));
  int move = 0;
  for(int i = 1; i < nbmax; i++)
  {
    snprintf(confname, sizeof(confname), "plugins/lighttable/collect/history%1d", i);
    gchar *string = dt_conf_get_string(confname);

    if(!g_strcmp0(string, buf))
    {
      move++;
      dt_conf_set_string(confname, "");
    }
    else if(move > 0)
    {
      dt_conf_set_string(confname, "");
      snprintf(confname, sizeof(confname), "plugins/lighttable/collect/history_pos%1d", i);
      const int hpos = dt_conf_get_int(confname);
      snprintf(confname, sizeof(confname), "plugins/lighttable/collect/history%1d", i - move);
      dt_conf_set_string(confname, string);
      snprintf(confname, sizeof(confname), "plugins/lighttable/collect/history_pos%1d", i - move);
      dt_conf_set_int(confname, hpos);
    }
    g_free(string);
  }

  // move all history entries +1 (and delete the last one)
  for(int i = nbmax - 2; i >= 0; i--)
  {
    snprintf(confname, sizeof(confname), "plugins/lighttable/collect/history%1d", i);
    gchar *string = dt_conf_get_string(confname);
    snprintf(confname, sizeof(confname), "plugins/lighttable/collect/history_pos%1d", i);
    const int hpos = dt_conf_get_int(confname);

    snprintf(confname, sizeof(confname), "plugins/lighttable/collect/history%1d", i + 1);
    dt_conf_set_string(confname, string);
    g_free(string);
    snprintf(confname, sizeof(confname), "plugins/lighttable/collect/history_pos%1d", i + 1);
    dt_conf_set_int(confname, hpos);
  }

  // save current history
  dt_conf_set_string("plugins/lighttable/collect/history0", buf);
}
// clang-format off
// modelines: These editor modelines have been set for all relevant files by tools/update_modelines.py
// vim: shiftwidth=2 expandtab tabstop=2 cindent
// kate: tab-indents: off; indent-width 2; replace-tabs on; indent-mode cstyle; remove-trailing-spaces modified;
// clang-format on<|MERGE_RESOLUTION|>--- conflicted
+++ resolved
@@ -2519,12 +2519,7 @@
       selected++;
     }
     g_list_free(selected_imgids);
-<<<<<<< HEAD
     message = g_strdup_printf(_("<b>%d</b> img (#<b>%d</b>) of <b>%d</b>"), cs, selected, c);  //ab
-=======
-    message = g_strdup_printf(_("<b>%d</b> image (#<b>%d</b>) selected of <b>%d</b>"),
-                              cs, selected, c);
->>>>>>> df9b0292
   }
   else
   {
