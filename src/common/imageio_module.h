--- conflicted
+++ resolved
@@ -236,11 +236,7 @@
 // and its "num" and "denum" fraction's elements to calculate the scaling factor
 // and improve the readability of the displayed string itself in the "scale" field
 // of the settings export.
-<<<<<<< HEAD
-gchar *dt_imageio_resizing_factor_get_and_parsing(double *num, double *denum); //ab
-=======
 gchar *dt_imageio_resizing_factor_get_and_parsing(double *num, double *denum);
->>>>>>> 5ec6cacb
 
 // modelines: These editor modelines have been set for all relevant files by tools/update_modelines.sh
 // vim: shiftwidth=2 expandtab tabstop=2 cindent
