--- conflicted
+++ resolved
@@ -23,15 +23,6 @@
 #include <pthread.h>
 #include <stdint.h>
 #include <stdio.h>
-<<<<<<< HEAD
-#include <string.h>
-#ifdef _WIN32
-#include "win/rlimit.h"
-#else
-#include <sys/resource.h>
-#endif //_WIN32
-=======
->>>>>>> 726f9480
 
 int dt_pthread_create(pthread_t *thread, void *(*start_routine)(void *), void *arg)
 {
