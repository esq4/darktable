/*
    This file is part of darktable,
    Copyright (C) 2009-2020 darktable developers.

    darktable is free software: you can redistribute it and/or modify
    it under the terms of the GNU General Public License as published by
    the Free Software Foundation, either version 3 of the License, or
    (at your option) any later version.

    darktable is distributed in the hope that it will be useful,
    but WITHOUT ANY WARRANTY; without even the implied warranty of
    MERCHANTABILITY or FITNESS FOR A PARTICULAR PURPOSE.  See the
    GNU General Public License for more details.

    You should have received a copy of the GNU General Public License
    along with darktable.  If not, see <http://www.gnu.org/licenses/>.
*/
#ifdef HAVE_CONFIG_H
#include "config.h"
#endif
#include "common/colorlabels.h"
#include "common/colorspaces.h"
#include "common/darktable.h"
#include "common/debug.h"
#include "common/exif.h"
#include "common/image_cache.h"
#include "common/imageio.h"
#include "common/imageio_module.h"
#ifdef HAVE_OPENEXR
#include "common/imageio_exr.h"
#endif
#ifdef HAVE_OPENJPEG
#include "common/imageio_j2k.h"
#endif
#include "common/image_compression.h"
#include "common/imageio_gm.h"
#include "common/imageio_im.h"
#include "common/imageio_jpeg.h"
#include "common/imageio_pfm.h"
#include "common/imageio_png.h"
#include "common/imageio_pnm.h"
#include "common/imageio_rawspeed.h"
#include "common/imageio_rgbe.h"
#include "common/imageio_tiff.h"
#ifdef HAVE_LIBAVIF
#include "common/imageio_avif.h"
#endif
#include "common/mipmap_cache.h"
#include "common/styles.h"
#include "control/conf.h"
#include "control/control.h"
#include "develop/blend.h"
#include "develop/develop.h"
#include "develop/imageop.h"

#ifdef HAVE_GRAPHICSMAGICK
#include <magick/api.h>
#include <magick/blob.h>
#elif defined HAVE_IMAGEMAGICK
#include <MagickWand/MagickWand.h>
#endif

#include <assert.h>
#include <glib/gstdio.h>
#include <inttypes.h>
#include <math.h>
#include <stdio.h>
#include <stdlib.h>
#include <string.h>
#include <strings.h>

#ifdef USE_LUA
#include "lua/image.h"
#endif

// load a full-res thumbnail:
int dt_imageio_large_thumbnail(const char *filename, uint8_t **buffer, int32_t *width, int32_t *height,
                               dt_colorspaces_color_profile_type_t *color_space)
{
  int res = 1;

  uint8_t *buf = NULL;
  char *mime_type = NULL;
  size_t bufsize;

  // get the biggest thumb from exif
  if(dt_exif_get_thumbnail(filename, &buf, &bufsize, &mime_type)) goto error;

  if(strcmp(mime_type, "image/jpeg") == 0)
  {
    // Decompress the JPG into our own memory format
    dt_imageio_jpeg_t jpg;
    if(dt_imageio_jpeg_decompress_header(buf, bufsize, &jpg)) goto error;
    *buffer = (uint8_t *)dt_alloc_align(64, (size_t)sizeof(uint8_t) * jpg.width * jpg.height * 4);
    if(!*buffer) goto error;

    *width = jpg.width;
    *height = jpg.height;
    // TODO: check if the embedded thumbs have a color space set! currently we assume that it's always sRGB
    *color_space = DT_COLORSPACE_SRGB;
    if(dt_imageio_jpeg_decompress(&jpg, *buffer))
    {
      dt_free_align(*buffer);
      *buffer = NULL;
      goto error;
    }

    res = 0;
  }
  else
  {
#ifdef HAVE_GRAPHICSMAGICK
    ExceptionInfo exception;
    Image *image = NULL;
    ImageInfo *image_info = NULL;

    GetExceptionInfo(&exception);
    image_info = CloneImageInfo((ImageInfo *)NULL);

    image = BlobToImage(image_info, buf, bufsize, &exception);

    if(exception.severity != UndefinedException) CatchException(&exception);

    if(!image)
    {
      fprintf(stderr, "[dt_imageio_large_thumbnail GM] thumbnail not found?\n");
      goto error_gm;
    }

    *width = image->columns;
    *height = image->rows;
    *color_space = DT_COLORSPACE_SRGB; // FIXME: this assumes that embedded thumbnails are always srgb

    *buffer = (uint8_t *)dt_alloc_align(64, (size_t)sizeof(uint8_t) * image->columns * image->rows * 4);
    if(!*buffer) goto error_gm;

    for(uint32_t row = 0; row < image->rows; row++)
    {
      uint8_t *bufprt = *buffer + (size_t)4 * row * image->columns;
      int gm_ret = DispatchImage(image, 0, row, image->columns, 1, "RGBP", CharPixel, bufprt, &exception);

      if(exception.severity != UndefinedException) CatchException(&exception);

      if(gm_ret != MagickPass)
      {
        fprintf(stderr, "[dt_imageio_large_thumbnail GM] error_gm reading thumbnail\n");
        dt_free_align(*buffer);
        *buffer = NULL;
        goto error_gm;
      }
    }

    // fprintf(stderr, "[dt_imageio_large_thumbnail GM] successfully decoded thumbnail\n");
    res = 0;

  error_gm:
    if(image) DestroyImage(image);
    if(image_info) DestroyImageInfo(image_info);
    DestroyExceptionInfo(&exception);
    if(res) goto error;
#elif defined HAVE_IMAGEMAGICK
    MagickWand *image = NULL;
	MagickBooleanType mret;

    image = NewMagickWand();
	mret = MagickReadImageBlob(image, buf, bufsize);
    if (mret != MagickTrue)
    {
      fprintf(stderr, "[dt_imageio_large_thumbnail IM] thumbnail not found?\n");
      goto error_im;
    }

    *width = MagickGetImageWidth(image);
    *height = MagickGetImageHeight(image);
    switch (MagickGetImageColorspace(image)) {
    case sRGBColorspace:
      *color_space = DT_COLORSPACE_SRGB;
      break;
    default:
      fprintf(stderr,
          "[dt_imageio_large_thumbnail IM] could not map colorspace, using sRGB");
      *color_space = DT_COLORSPACE_SRGB;
      break;
    }

    *buffer = malloc((*width) * (*height) * 4 * sizeof(uint8_t));
    if (*buffer == NULL) goto error_im;

    mret = MagickExportImagePixels(image, 0, 0, *width, *height, "RGBP", CharPixel, *buffer);
    if (mret != MagickTrue) {
      free(*buffer);
      *buffer = NULL;
      fprintf(stderr,
          "[dt_imageio_large_thumbnail IM] error while reading thumbnail\n");
      goto error_im;
    }

    res = 0;

error_im:
    DestroyMagickWand(image);
    if (res != 0) goto error;
#else
    fprintf(stderr,
      "[dt_imageio_large_thumbnail] error: The thumbnail image is not in "
      "JPEG format, and DT was built without neither GraphicsMagick or "
      "ImageMagick. Please rebuild DT with GraphicsMagick or ImageMagick "
      "support enabled.\n");
#endif
  }

  if(res)
  {
    fprintf(
        stderr,
        "[dt_imageio_large_thumbnail] error: Not a supported thumbnail image format or broken thumbnail: %s\n",
        mime_type);
    goto error;
  }

error:
  free(mime_type);
  free(buf);
  return res;
}

gboolean dt_imageio_has_mono_preview(const char *filename)
{
  dt_colorspaces_color_profile_type_t color_space;
  uint8_t *tmp = NULL;
  int32_t thumb_width, thumb_height;
  gboolean mono = FALSE;

  if(dt_imageio_large_thumbnail(filename, &tmp, &thumb_width, &thumb_height, &color_space))
    goto cleanup;
  if((thumb_width < 32) || (thumb_height < 32) || (tmp == NULL))
    goto cleanup;

  mono = TRUE;
  for(int y = 0; y < thumb_height; y++)
  {
    uint8_t *in = (uint8_t *)tmp + (size_t)4 * y * thumb_width;
    for(int x = 0; x < thumb_width; x++, in += 4)
    {
      if((in[0] != in[1]) || (in[0] != in[2]) || (in[1] != in[2]))
      {
        mono = FALSE;
        goto cleanup;
      }
    }
  }

  cleanup:

  dt_print(DT_DEBUG_IMAGEIO,"[dt_imageio_has_mono_preview] testing `%s', yes/no %i, %ix%i\n", filename, mono, thumb_width, thumb_height);
  if(tmp) dt_free_align(tmp);
  return mono;
}

void dt_imageio_flip_buffers(char *out, const char *in, const size_t bpp, const int wd, const int ht,
                             const int fwd, const int fht, const int stride,
                             const dt_image_orientation_t orientation)
{
  if(!orientation)
  {
#ifdef _OPENMP
#pragma omp parallel for default(none) \
    dt_omp_firstprivate(ht, wd, bpp, stride) \
    shared(in, out) \
    schedule(static)
#endif
    for(int j = 0; j < ht; j++) memcpy(out + (size_t)j * bpp * wd, in + (size_t)j * stride, bpp * wd);
    return;
  }
  int ii = 0, jj = 0;
  int si = bpp, sj = wd * bpp;
  if(orientation & ORIENTATION_SWAP_XY)
  {
    sj = bpp;
    si = ht * bpp;
  }
  if(orientation & ORIENTATION_FLIP_Y)
  {
    jj = (int)fht - jj - 1;
    sj = -sj;
  }
  if(orientation & ORIENTATION_FLIP_X)
  {
    ii = (int)fwd - ii - 1;
    si = -si;
  }
#ifdef _OPENMP
#pragma omp parallel for default(none) \
  dt_omp_firstprivate(wd, bpp, ht, stride) \
  shared(in, out, jj, ii, sj, si) \
  schedule(static)
#endif
  for(int j = 0; j < ht; j++)
  {
    char *out2 = out + (size_t)labs(sj) * jj + (size_t)labs(si) * ii + (size_t)sj * j;
    const char *in2 = in + (size_t)stride * j;
    for(int i = 0; i < wd; i++)
    {
      memcpy(out2, in2, bpp);
      in2 += bpp;
      out2 += si;
    }
  }
}

void dt_imageio_flip_buffers_ui8_to_float(float *out, const uint8_t *in, const float black, const float white,
                                          const int ch, const int wd, const int ht, const int fwd,
                                          const int fht, const int stride,
                                          const dt_image_orientation_t orientation)
{
  const float scale = 1.0f / (white - black);
  if(!orientation)
  {
#ifdef _OPENMP
#pragma omp parallel for default(none) \
    dt_omp_firstprivate(wd, scale, black, ht, ch, stride) \
    shared(in, out) \
    schedule(static)
#endif
    for(int j = 0; j < ht; j++)
      for(int i = 0; i < wd; i++)
        for(int k = 0; k < ch; k++)
          out[4 * ((size_t)j * wd + i) + k] = (in[(size_t)j * stride + ch * i + k] - black) * scale;
    return;
  }
  int ii = 0, jj = 0;
  int si = 4, sj = wd * 4;
  if(orientation & ORIENTATION_SWAP_XY)
  {
    sj = 4;
    si = ht * 4;
  }
  if(orientation & ORIENTATION_FLIP_Y)
  {
    jj = (int)fht - jj - 1;
    sj = -sj;
  }
  if(orientation & ORIENTATION_FLIP_X)
  {
    ii = (int)fwd - ii - 1;
    si = -si;
  }
#ifdef _OPENMP
#pragma omp parallel for default(none) \
  dt_omp_firstprivate(wd, ch, scale, black, stride, ht) \
  shared(in, out, jj, ii, sj, si) \
  schedule(static)
#endif
  for(int j = 0; j < ht; j++)
  {
    float *out2 = out + (size_t)labs(sj) * jj + (size_t)labs(si) * ii + sj * j;
    const uint8_t *in2 = in + (size_t)stride * j;
    for(int i = 0; i < wd; i++)
    {
      for(int k = 0; k < ch; k++) out2[k] = (in2[k] - black) * scale;
      in2 += ch;
      out2 += si;
    }
  }
}

size_t dt_imageio_write_pos(int i, int j, int wd, int ht, float fwd, float fht,
                            dt_image_orientation_t orientation)
{
  int ii = i, jj = j, w = wd, fw = fwd, fh = fht;
  if(orientation & ORIENTATION_SWAP_XY)
  {
    w = ht;
    ii = j;
    jj = i;
    fw = fht;
    fh = fwd;
  }
  if(orientation & ORIENTATION_FLIP_X) ii = (int)fw - ii - 1;
  if(orientation & ORIENTATION_FLIP_Y) jj = (int)fh - jj - 1;
  return (size_t)jj * w + ii;
}

dt_imageio_retval_t dt_imageio_open_hdr(dt_image_t *img, const char *filename, dt_mipmap_buffer_t *buf)
{
  // if buf is NULL, don't proceed
  if(!buf) return DT_IMAGEIO_OK;
  // needed to alloc correct buffer size:
  img->buf_dsc.channels = 4;
  img->buf_dsc.datatype = TYPE_FLOAT;
  img->buf_dsc.cst = iop_cs_rgb;
  dt_imageio_retval_t ret;
  dt_image_loader_t loader;
#ifdef HAVE_OPENEXR
  loader = LOADER_EXR;
  ret = dt_imageio_open_exr(img, filename, buf);
  if(ret == DT_IMAGEIO_OK || ret == DT_IMAGEIO_CACHE_FULL) goto return_label;
#endif
  loader = LOADER_RGBE;
  ret = dt_imageio_open_rgbe(img, filename, buf);
  if(ret == DT_IMAGEIO_OK || ret == DT_IMAGEIO_CACHE_FULL) goto return_label;
  loader = LOADER_PFM;
  ret = dt_imageio_open_pfm(img, filename, buf);
  if(ret == DT_IMAGEIO_OK || ret == DT_IMAGEIO_CACHE_FULL) goto return_label;

#ifdef HAVE_LIBAVIF
  ret = dt_imageio_open_avif(img, filename, buf);
  loader = LOADER_AVIF;
  if(ret == DT_IMAGEIO_OK || ret == DT_IMAGEIO_CACHE_FULL) goto return_label;
#endif
return_label:
  if(ret == DT_IMAGEIO_OK)
  {
    img->buf_dsc.filters = 0u;
    img->flags &= ~DT_IMAGE_LDR;
    img->flags &= ~DT_IMAGE_RAW;
    img->flags &= ~DT_IMAGE_S_RAW;
    img->flags |= DT_IMAGE_HDR;
    img->loader = loader;
  }
  return ret;
}

/* magic data: exclusion,offset,length, xx, yy, ...
    just add magic bytes to match to this struct
    to extend mathc on ldr formats.
*/
static const uint8_t _imageio_ldr_magic[] = {
  /* jpeg magics */
  0x00, 0x00, 0x02, 0xff, 0xd8, // SOI marker

#ifdef HAVE_OPENJPEG
  /* jpeg 2000, jp2 format */
  0x00, 0x00, 0x0c, 0x0,  0x0,  0x0,  0x0C, 0x6A, 0x50, 0x20, 0x20, 0x0D, 0x0A, 0x87, 0x0A,

  /* jpeg 2000, j2k format */
  0x00, 0x00, 0x05, 0xFF, 0x4F, 0xFF, 0x51, 0x00,
#endif

  /* png image */
  0x00, 0x01, 0x03, 0x50, 0x4E, 0x47, // ASCII 'PNG'


  /* Canon CR2/CRW is like TIFF with additional magic numbers so must come
     before tiff as an exclusion */

  /* Most CR2 */
  0x01, 0x00, 0x0a, 0x49, 0x49, 0x2a, 0x00, 0x10, 0x00, 0x00, 0x00, 0x43, 0x52,

  /* CR3 (ISO Media) */
  0x01, 0x00, 0x18, 0x00, 0x00, 0x00, 0x18, 'f', 't', 'y', 'p', 'c', 'r', 'x', ' ', 0x00, 0x00, 0x00, 0x01, 'c', 'r', 'x', ' ', 'i', 's', 'o', 'm',

  // Older Canon RAW format with TIF Extension (i.e. 1Ds and 1D)
  0x01, 0x00, 0x0a, 0x4d, 0x4d, 0x00, 0x2a, 0x00, 0x00, 0x00, 0x10, 0xba, 0xb0,

  // Older Canon RAW format with TIF Extension (i.e. D2000)
  0x01, 0x00, 0x0a, 0x4d, 0x4d, 0x00, 0x2a, 0x00, 0x00, 0x11, 0x34, 0x00, 0x04,

  // Older Canon RAW format with TIF Extension (i.e. DCS1)
  0x01, 0x00, 0x0a, 0x49, 0x49, 0x2a, 0x00, 0x00, 0x03, 0x00, 0x00, 0xff, 0x01,

  // Older Kodak RAW format with TIF Extension (i.e. DCS520C)
  0x01, 0x00, 0x0a, 0x4d, 0x4d, 0x00, 0x2a, 0x00, 0x00, 0x11, 0xa8, 0x00, 0x04,

  // Older Kodak RAW format with TIF Extension (i.e. DCS560C)
  0x01, 0x00, 0x0a, 0x4d, 0x4d, 0x00, 0x2a, 0x00, 0x00, 0x11, 0x76, 0x00, 0x04,

  // Older Kodak RAW format with TIF Extension (i.e. DCS460D)
  0x01, 0x00, 0x0a, 0x49, 0x49, 0x2a, 0x00, 0x00, 0x03, 0x00, 0x00, 0x7c, 0x01,

  /* IIQ raw images, may be either .IIQ, or .TIF */
  0x01, 0x08, 0x04, 0x49, 0x49, 0x49, 0x49,

  /* tiff image, intel */
  0x00, 0x00, 0x04, 0x4d, 0x4d, 0x00, 0x2a,

  /* tiff image, motorola */
  0x00, 0x00, 0x04, 0x49, 0x49, 0x2a, 0x00,

  /* binary NetPNM images: pbm, pgm and pbm */
  0x00, 0x00, 0x02, 0x50, 0x34,
  0x00, 0x00, 0x02, 0x50, 0x35,
  0x00, 0x00, 0x02, 0x50, 0x36
};

gboolean dt_imageio_is_ldr(const char *filename)
{
  FILE *fin = g_fopen(filename, "rb");
  if(fin)
  {
    size_t offset = 0;
    uint8_t block[32] = { 0 }; // keep this big enough for whatever magic size we want to compare to!
    /* read block from file */
    size_t s = fread(block, sizeof(block), 1, fin);
    fclose(fin);

    /* compare magic's */
    while(s)
    {
      if(_imageio_ldr_magic[offset + 2] > sizeof(block)
        || offset + 3 + _imageio_ldr_magic[offset + 2] > sizeof(_imageio_ldr_magic))
      {
        fprintf(stderr, "error: buffer in %s is too small!\n", __FUNCTION__);
        return FALSE;
      }
      if(memcmp(_imageio_ldr_magic + offset + 3, block + _imageio_ldr_magic[offset + 1],
                _imageio_ldr_magic[offset + 2]) == 0)
      {
        if(_imageio_ldr_magic[offset] == 0x01)
          return FALSE;
        else
          return TRUE;
      }
      offset += 3 + (_imageio_ldr_magic + offset)[2];

      /* check if finished */
      if(offset >= sizeof(_imageio_ldr_magic)) break;
    }
  }
  return FALSE;
}

int dt_imageio_is_hdr(const char *filename)
{
  const char *c = filename + strlen(filename);
  while(c > filename && *c != '.') c--;
  if(*c == '.')
    if(!strcasecmp(c, ".pfm") || !strcasecmp(c, ".hdr")
#ifdef HAVE_OPENEXR
       || !strcasecmp(c, ".exr")
#endif
#ifdef HAVE_LIBAVIF
       || !strcasecmp(c, ".avif")
#endif
           )
      return 1;
  return 0;
}

// transparent read method to load ldr image to dt_raw_image_t with exif and so on.
dt_imageio_retval_t dt_imageio_open_ldr(dt_image_t *img, const char *filename, dt_mipmap_buffer_t *buf)
{
  // if buf is NULL, don't proceed
  if(!buf) return DT_IMAGEIO_OK;
  dt_imageio_retval_t ret;

  ret = dt_imageio_open_jpeg(img, filename, buf);
  if(ret == DT_IMAGEIO_OK || ret == DT_IMAGEIO_CACHE_FULL)
  {
    img->buf_dsc.cst = iop_cs_rgb; // jpeg is always RGB
    img->buf_dsc.filters = 0u;
    img->flags &= ~DT_IMAGE_RAW;
    img->flags &= ~DT_IMAGE_HDR;
    img->flags |= DT_IMAGE_LDR;
    img->loader = LOADER_JPEG;
    return ret;
  }

  ret = dt_imageio_open_tiff(img, filename, buf);
  if(ret == DT_IMAGEIO_OK || ret == DT_IMAGEIO_CACHE_FULL)
  {
    // cst is set by dt_imageio_open_tiff()
    img->buf_dsc.filters = 0u;
    img->flags &= ~DT_IMAGE_RAW;
    img->flags &= ~DT_IMAGE_HDR;
    img->flags &= ~DT_IMAGE_S_RAW;
    img->flags |= DT_IMAGE_LDR;
    img->loader = LOADER_TIFF;
    return ret;
  }

  ret = dt_imageio_open_png(img, filename, buf);
  if(ret == DT_IMAGEIO_OK || ret == DT_IMAGEIO_CACHE_FULL)
  {
    img->buf_dsc.cst = iop_cs_rgb; // png is always RGB
    img->buf_dsc.filters = 0u;
    img->flags &= ~DT_IMAGE_RAW;
    img->flags &= ~DT_IMAGE_S_RAW;
    img->flags &= ~DT_IMAGE_HDR;
    img->flags |= DT_IMAGE_LDR;
    img->loader = LOADER_PNG;
    return ret;
  }

#ifdef HAVE_OPENJPEG
  ret = dt_imageio_open_j2k(img, filename, buf);
  if(ret == DT_IMAGEIO_OK || ret == DT_IMAGEIO_CACHE_FULL)
  {
    img->buf_dsc.cst = iop_cs_rgb; // j2k is always RGB
    img->buf_dsc.filters = 0u;
    img->flags &= ~DT_IMAGE_RAW;
    img->flags &= ~DT_IMAGE_HDR;
    img->flags &= ~DT_IMAGE_S_RAW;
    img->flags |= DT_IMAGE_LDR;
    img->loader = LOADER_J2K;
    return ret;
  }
#endif

  ret = dt_imageio_open_pnm(img, filename, buf);
  if(ret == DT_IMAGEIO_OK || ret == DT_IMAGEIO_CACHE_FULL)
  {
    img->buf_dsc.cst = iop_cs_rgb; // pnm is always RGB
    img->buf_dsc.filters = 0u;
    img->flags &= ~DT_IMAGE_RAW;
    img->flags &= ~DT_IMAGE_S_RAW;
    img->flags &= ~DT_IMAGE_HDR;
    img->flags |= DT_IMAGE_LDR;
    img->loader = LOADER_PNM;
    return ret;
  }

  return DT_IMAGEIO_FILE_CORRUPTED;
}

void dt_imageio_to_fractional(float in, uint32_t *num, uint32_t *den)
{
  if(!(in >= 0))
  {
    *num = *den = 0;
    return;
  }
  *den = 1;
  *num = (int)(in * *den + .5f);
  while(fabsf(*num / (float)*den - in) > 0.001f)
  {
    *den *= 10;
    *num = (int)(in * *den + .5f);
  }
}

int dt_imageio_export(const int32_t imgid, const char *filename, dt_imageio_module_format_t *format,
                      dt_imageio_module_data_t *format_params, const gboolean high_quality, const gboolean upscale,
                      const gboolean copy_metadata, const gboolean export_masks,
                      dt_colorspaces_color_profile_type_t icc_type, const gchar *icc_filename,
                      dt_iop_color_intent_t icc_intent, dt_imageio_module_storage_t *storage,
                      dt_imageio_module_data_t *storage_params, int num, int total, dt_export_metadata_t *metadata)
{
  if(strcmp(format->mime(format_params), "x-copy") == 0)
    /* This is a just a copy, skip process and just export */
    return format->write_image(format_params, filename, NULL, icc_type, icc_filename, NULL, 0, imgid, num, total, NULL,
                               export_masks);
  else
    return dt_imageio_export_with_flags(imgid, filename, format, format_params, FALSE, FALSE, high_quality, upscale,
                                        FALSE, NULL, copy_metadata, export_masks, icc_type, icc_filename, icc_intent,
                                        storage, storage_params, num, total, metadata);
}

// internal function: to avoid exif blob reading + 8-bit byteorder flag + high-quality override
int dt_imageio_export_with_flags(const int32_t imgid, const char *filename,
                                 dt_imageio_module_format_t *format, dt_imageio_module_data_t *format_params,
                                 const gboolean ignore_exif, const gboolean display_byteorder,
                                 const gboolean high_quality, const gboolean upscale, const gboolean thumbnail_export,
                                 const char *filter, const gboolean copy_metadata, const gboolean export_masks,
                                 dt_colorspaces_color_profile_type_t icc_type, const gchar *icc_filename,
                                 dt_iop_color_intent_t icc_intent, dt_imageio_module_storage_t *storage,
                                 dt_imageio_module_data_t *storage_params, int num, int total,
                                 dt_export_metadata_t *metadata)
{
  dt_develop_t dev;
  dt_dev_init(&dev, 0);
  dt_dev_load_image(&dev, imgid);

  const int buf_is_downscaled
      = (thumbnail_export && dt_conf_get_bool("plugins/lighttable/low_quality_thumbnails"));

  dt_mipmap_buffer_t buf;
  if(buf_is_downscaled)
    dt_mipmap_cache_get(darktable.mipmap_cache, &buf, imgid, DT_MIPMAP_F, DT_MIPMAP_BLOCKING, 'r');
  else
    dt_mipmap_cache_get(darktable.mipmap_cache, &buf, imgid, DT_MIPMAP_FULL, DT_MIPMAP_BLOCKING, 'r');

  const dt_image_t *img = &dev.image_storage;

  if(!buf.buf || !buf.width || !buf.height)
  {
    fprintf(stderr, "[dt_imageio_export_with_flags] mipmap allocation for `%s' failed\n", filename);
    dt_control_log(_("image `%s' is not available!"), img->filename);
    goto error_early;
  }

  const int wd = img->width;
  const int ht = img->height;


  int res = 0;

  dt_times_t start;
  dt_get_times(&start);
  dt_dev_pixelpipe_t pipe;
  res = thumbnail_export ? dt_dev_pixelpipe_init_thumbnail(&pipe, wd, ht)
                         : dt_dev_pixelpipe_init_export(&pipe, wd, ht, format->levels(format_params), export_masks);
  if(!res)
  {
    dt_control_log(
        _("failed to allocate memory for %s, please lower the threads used for export or buy more memory."),
        thumbnail_export ? C_("noun", "thumbnail export") : C_("noun", "export"));
    goto error;
  }

  //  If a style is to be applied during export, add the iop params into the history
  if(!thumbnail_export && format_params->style[0] != '\0')
  {
    GList *style_items = dt_styles_get_item_list(format_params->style, TRUE, -1);
    if(!style_items)
    {
      dt_control_log(_("cannot find the style '%s' to apply during export."), format_params->style);
      goto error;
    }

    GList *modules_used = NULL;

    dt_dev_pop_history_items_ext(&dev, dev.history_end);

    dt_ioppr_update_for_style_items(&dev, style_items, format_params->style_append);

    GList *st_items = g_list_first(style_items);
    while(st_items)
    {
      dt_style_item_t *st_item = (dt_style_item_t *)st_items->data;
      dt_styles_apply_style_item(&dev, st_item, &modules_used, format_params->style_append);

      st_items = g_list_next(st_items);
    }

    g_list_free(modules_used);
    g_list_free_full(style_items, dt_style_item_free);
  }

  dt_ioppr_resync_modules_order(&dev);

  dt_dev_pixelpipe_set_icc(&pipe, icc_type, icc_filename, icc_intent);
  dt_dev_pixelpipe_set_input(&pipe, &dev, (float *)buf.buf, buf.width, buf.height, buf.iscale);
  dt_dev_pixelpipe_create_nodes(&pipe, &dev);
  dt_dev_pixelpipe_synch_all(&pipe, &dev);

  if(filter)
  {
    if(!strncmp(filter, "pre:", 4)) dt_dev_pixelpipe_disable_after(&pipe, filter + 4);
    if(!strncmp(filter, "post:", 5)) dt_dev_pixelpipe_disable_before(&pipe, filter + 5);
  }

  dt_dev_pixelpipe_get_dimensions(&pipe, &dev, pipe.iwidth, pipe.iheight, &pipe.processed_width,
                                  &pipe.processed_height);

  dt_show_times(&start, "[export] creating pixelpipe");

  // find output color profile for this image:
  int sRGB = 1;
  if(icc_type == DT_COLORSPACE_SRGB)
  {
    sRGB = 1;
  }
  else if(icc_type == DT_COLORSPACE_NONE)
  {
    GList *modules = dev.iop;
    dt_iop_module_t *colorout = NULL;
    while(modules)
    {
      colorout = (dt_iop_module_t *)modules->data;
      if(colorout->get_p && strcmp(colorout->op, "colorout") == 0)
      {
        const dt_colorspaces_color_profile_type_t *type = colorout->get_p(colorout->params, "type");
        sRGB = (!type || *type == DT_COLORSPACE_SRGB);
        break; // colorout can't have > 1 instance
      }
      modules = g_list_next(modules);
    }
  }
  else
  {
    sRGB = 0;
  }

  // get only once at the beginning, in case the user changes it on the way:
  const gboolean high_quality_processing
      = ((format_params->max_width == 0 || format_params->max_width >= pipe.processed_width)
         && (format_params->max_height == 0 || format_params->max_height >= pipe.processed_height))
            ? FALSE
            : high_quality;

  /* The pipeline might have out-of-bounds problems at the right and lower borders leading to
     artefacts or mem access errors if ignored. (#3646)
     It's very difficult to prepare the pipeline avoiding this **and** not introducing artefacts.
     But we can test for that situation and if there is an out-of-bounds problem we
     have basically two options:
     a) reduce the output image size by one for width & height.
     b) increase the scale while keeping the output size. In theory this marginally reduces quality.

     These are the rules for export:
     1. If we have the **full image** (defined by dt_image_t width, height and crops) we look for upscale.
        If this is off use a), if on use b)
     2. If we have defined format_params->max_width or/and height we use b)
     3. Thumbnails are defined as in 2 so use b)
     4. Cropped images are detected and use b)
     5. Upscaled images use b)
     6. Rotating by +-90° does not change the output size.
     7. Never generate images larger than requested.
  */

  const gboolean iscropped =
    ((pipe.processed_width < (wd - img->crop_x - img->crop_width)) ||
     (pipe.processed_height < (ht - img->crop_y - img->crop_height)));

  const gboolean exact_size = (
      iscropped ||
      upscale ||
      (format_params->max_width != 0) ||
      (format_params->max_height != 0) ||
      thumbnail_export);

  int width = format_params->max_width > 0 ? format_params->max_width : 0;
  int height = format_params->max_height > 0 ? format_params->max_height : 0;

  if(iscropped && !thumbnail_export && width == 0 && height == 0)
  {
    width = pipe.processed_width;
    height = pipe.processed_height;
  }

  const double max_scale = ( upscale && ( width > 0 || height > 0 )) ? 100.0 : 1.0;

  const double scalex = width > 0 ? fmin((double)width / (double)pipe.processed_width, max_scale) : max_scale;
  const double scaley = height > 0 ? fmin((double)height / (double)pipe.processed_height, max_scale) : max_scale;
  double scale = fmin(scalex, scaley);
  double corrscale = 1.0f;

  int processed_width = 0;
  int processed_height = 0;

  gboolean corrected = FALSE;
  float origin[] = { 0.0f, 0.0f };

  if(dt_dev_distort_backtransform_plus(&dev, &pipe, 0.f, DT_DEV_TRANSFORM_DIR_ALL, origin, 1))
  {
    if((width == 0) && exact_size)
      width = pipe.processed_width;
    if((height == 0) && exact_size)
      height = pipe.processed_height;

    scale = fmin(width >  0 ? fmin((double)width / (double)pipe.processed_width, max_scale) : max_scale,
                 height > 0 ? fmin((double)height / (double)pipe.processed_height, max_scale) : max_scale);

<<<<<<< HEAD
    //ab For free scale

    if (strcmp(dt_conf_get_string("plugins/lighttable/export/resizing"),"scaling") == 0)
    { // scaling
=======
    if (strcmp(dt_conf_get_string("plugins/lighttable/export/resizing"), "scaling") == 0)
    {
      // scaling
>>>>>>> 5ec6cacb
      double scale_factor = 1;
      double _num, _denum;
      dt_imageio_resizing_factor_get_and_parsing(&_num, &_denum);

<<<<<<< HEAD
      scale_factor = _num/_denum;

      if (!thumbnail_export)
      //  if (((0.0 < scale_factor && scale_factor < 1.0) || (scale_factor > 1.0 && upscale)) && !thumbnail_export)
      {
          scale = scale_factor;
      }
    }
    //ba For free scale
=======
      scale_factor = _num / _denum;

      if (!thumbnail_export)
      {
        scale = fmin(scale_factor, max_scale);
      }
    }
>>>>>>> 5ec6cacb

    processed_width = scale * pipe.processed_width + 0.8f;
    processed_height = scale * pipe.processed_height + 0.8f;

    if((ceil((double)processed_width / scale) + origin[0] > pipe.iwidth) ||
       (ceil((double)processed_height / scale) + origin[1] > pipe.iheight))
    {
      corrected = TRUE;
     /* Here the scale is too **small** so while reading data from the right or low borders we are out-of-bounds.
        We can either just decrease output width & height or
        have to find a scale that takes data from within the origin data, so we have to increase scale to a size
        that fits both width & height.
     */
      if(exact_size)
      {
        corrscale = fmax( ((double)(pipe.processed_width + 1) / (double)(pipe.processed_width)),
                           ((double)(pipe.processed_height +1) / (double)(pipe.processed_height)) );
        scale = scale * corrscale;
      }
      else
      {
        processed_width--;
        processed_height--;
      }
    }

    dt_print(DT_DEBUG_IMAGEIO,"[dt_imageio_export] imgid %d, pipe %ix%i, range %ix%i --> exact %i, upscale %i, corrected %i, scale %.7f, corr %.6f, size %ix%i\n",
             imgid, pipe.processed_width, pipe.processed_height, format_params->max_width, format_params->max_height,
             exact_size, upscale, corrected, scale, corrscale, processed_width, processed_height);
  }
  else
  {
    processed_width = floor(scale * pipe.processed_width);
    processed_height = floor(scale * pipe.processed_height);
    dt_print(DT_DEBUG_IMAGEIO,"[dt_imageio_export] (direct) imgid %d, pipe %ix%i, range %ix%i --> size %ix%i / %ix%i\n",
             imgid, pipe.processed_width, pipe.processed_height, format_params->max_width, format_params->max_height,
             processed_width, processed_height, width, height);
  }

  const int bpp = format->bpp(format_params);

  dt_get_times(&start);
  if(high_quality_processing)
  {
    /*
     * if high quality processing was requested, downsampling will be done
     * at the very end of the pipe (just before border and watermark)
     */
    dt_dev_pixelpipe_process_no_gamma(&pipe, &dev, 0, 0, processed_width, processed_height, scale);
  }
  else
  {
    // else, downsampling will be right after demosaic

    // so we need to turn temporarily disable in-pipe late downsampling iop.

    // find the finalscale module
    dt_dev_pixelpipe_iop_t *finalscale = NULL;
    {
      GList *nodes = g_list_last(pipe.nodes);
      while(nodes)
      {
        dt_dev_pixelpipe_iop_t *node = (dt_dev_pixelpipe_iop_t *)(nodes->data);
        if(!strcmp(node->module->op, "finalscale"))
        {
          finalscale = node;
          break;
        }
        nodes = g_list_previous(nodes);
      }
    }

    if(finalscale) finalscale->enabled = 0;

    // do the processing (8-bit with special treatment, to make sure we can use openmp further down):
    if(bpp == 8)
      dt_dev_pixelpipe_process(&pipe, &dev, 0, 0, processed_width, processed_height, scale);
    else
      dt_dev_pixelpipe_process_no_gamma(&pipe, &dev, 0, 0, processed_width, processed_height, scale);

    if(finalscale) finalscale->enabled = 1;
  }
  dt_show_times(&start, thumbnail_export ? "[dev_process_thumbnail] pixel pipeline processing"
                                         : "[dev_process_export] pixel pipeline processing");

  uint8_t *outbuf = pipe.backbuf;

  // downconversion to low-precision formats:
  if(bpp == 8)
  {
    if(display_byteorder)
    {
      if(high_quality_processing)
      {
        const float *const inbuf = (float *)outbuf;
        for(size_t k = 0; k < (size_t)processed_width * processed_height; k++)
        {
          // convert in place, this is unfortunately very serial..
          const uint8_t r = CLAMP(inbuf[4 * k + 2] * 0xff, 0, 0xff);
          const uint8_t g = CLAMP(inbuf[4 * k + 1] * 0xff, 0, 0xff);
          const uint8_t b = CLAMP(inbuf[4 * k + 0] * 0xff, 0, 0xff);
          outbuf[4 * k + 0] = r;
          outbuf[4 * k + 1] = g;
          outbuf[4 * k + 2] = b;
        }
      }
      // else processing output was 8-bit already, and no need to swap order
    }
    else // need to flip
    {
      // ldr output: char
      if(high_quality_processing)
      {
        const float *const inbuf = (float *)outbuf;
        for(size_t k = 0; k < (size_t)processed_width * processed_height; k++)
        {
          // convert in place, this is unfortunately very serial..
          const uint8_t r = CLAMP(inbuf[4 * k + 0] * 0xff, 0, 0xff);
          const uint8_t g = CLAMP(inbuf[4 * k + 1] * 0xff, 0, 0xff);
          const uint8_t b = CLAMP(inbuf[4 * k + 2] * 0xff, 0, 0xff);
          outbuf[4 * k + 0] = r;
          outbuf[4 * k + 1] = g;
          outbuf[4 * k + 2] = b;
        }
      }
      else
      { // !display_byteorder, need to swap:
        uint8_t *const buf8 = pipe.backbuf;
#ifdef _OPENMP
#pragma omp parallel for default(none) \
  dt_omp_firstprivate(processed_width, processed_height, buf8) \
  schedule(static)
#endif
        // just flip byte order
        for(size_t k = 0; k < (size_t)processed_width * processed_height; k++)
        {
          uint8_t tmp = buf8[4 * k + 0];
          buf8[4 * k + 0] = buf8[4 * k + 2];
          buf8[4 * k + 2] = tmp;
        }
      }
    }
  }
  else if(bpp == 16)
  {
    // uint16_t per color channel
    float *buff = (float *)outbuf;
    uint16_t *buf16 = (uint16_t *)outbuf;
    for(int y = 0; y < processed_height; y++)
      for(int x = 0; x < processed_width; x++)
      {
        // convert in place
        const size_t k = (size_t)processed_width * y + x;
        for(int i = 0; i < 3; i++) buf16[4 * k + i] = CLAMP(buff[4 * k + i] * 0x10000, 0, 0xffff);
      }
  }
  // else output float, no further harm done to the pixels :)

  format_params->width = processed_width;
  format_params->height = processed_height;

  if(!ignore_exif)
  {
    int length;
    uint8_t *exif_profile = NULL; // Exif data should be 65536 bytes max, but if original size is close to that,
                                  // adding new tags could make it go over that... so let it be and see what
                                  // happens when we write the image
    char pathname[PATH_MAX] = { 0 };
    gboolean from_cache = TRUE;
    dt_image_full_path(imgid, pathname, sizeof(pathname), &from_cache);
    // last param is dng mode, it's false here
    length = dt_exif_read_blob(&exif_profile, pathname, imgid, sRGB, processed_width, processed_height, 0);

    res = format->write_image(format_params, filename, outbuf, icc_type, icc_filename, exif_profile, length, imgid,
                              num, total, &pipe, export_masks);

    free(exif_profile);
  }
  else
  {
    res = format->write_image(format_params, filename, outbuf, icc_type, icc_filename, NULL, 0, imgid, num, total,
                              &pipe, export_masks);
  }

  dt_dev_pixelpipe_cleanup(&pipe);
  dt_dev_cleanup(&dev);
  dt_mipmap_cache_release(darktable.mipmap_cache, &buf);

  /* now write xmp into that container, if possible */
  if(copy_metadata && (format->flags(format_params) & FORMAT_FLAGS_SUPPORT_XMP))
  {
    dt_exif_xmp_attach_export(imgid, filename, metadata);
    // no need to cancel the export if this fail
  }

  if(!thumbnail_export && strcmp(format->mime(format_params), "memory")
    && !(format->flags(format_params) & FORMAT_FLAGS_NO_TMPFILE))
  {
#ifdef USE_LUA
    //Synchronous calling of lua intermediate-export-image events
    dt_lua_lock();

    lua_State *L = darktable.lua_state.state;

    luaA_push(L, dt_lua_image_t, &imgid);

    lua_pushstring(L, filename);

    luaA_push_type(L, format->parameter_lua_type, format_params);

    if (storage)
      luaA_push_type(L, storage->parameter_lua_type, storage_params);
    else
      lua_pushnil(L);

    dt_lua_event_trigger(L, "intermediate-export-image", 4);

    dt_lua_unlock();
#endif

    DT_DEBUG_CONTROL_SIGNAL_RAISE(darktable.signals, DT_SIGNAL_IMAGE_EXPORT_TMPFILE, imgid, filename, format,
                            format_params, storage, storage_params);
  }

  return res;

error:
  dt_dev_pixelpipe_cleanup(&pipe);
error_early:
  dt_dev_cleanup(&dev);
  dt_mipmap_cache_release(darktable.mipmap_cache, &buf);
  return 1;
}


// fallback read method in case file could not be opened yet.
// use GraphicsMagick (if supported) to read exotic LDRs
dt_imageio_retval_t dt_imageio_open_exotic(dt_image_t *img, const char *filename,
                                           dt_mipmap_buffer_t *buf)
{
  // if buf is NULL, don't proceed
  if(!buf) return DT_IMAGEIO_OK;
#ifdef HAVE_GRAPHICSMAGICK
  dt_imageio_retval_t ret = dt_imageio_open_gm(img, filename, buf);
  if(ret == DT_IMAGEIO_OK || ret == DT_IMAGEIO_CACHE_FULL)
  {
    img->buf_dsc.cst = iop_cs_rgb;
    img->buf_dsc.filters = 0u;
    img->flags &= ~DT_IMAGE_RAW;
    img->flags &= ~DT_IMAGE_S_RAW;
    img->flags &= ~DT_IMAGE_HDR;
    img->flags |= DT_IMAGE_LDR;
    img->loader = LOADER_GM;
    return ret;
  }
#elif HAVE_IMAGEMAGICK
  dt_imageio_retval_t ret = dt_imageio_open_im(img, filename, buf);
  if(ret == DT_IMAGEIO_OK || ret == DT_IMAGEIO_CACHE_FULL)
  {
    img->buf_dsc.filters = 0u;
    img->flags &= ~DT_IMAGE_RAW;
    img->flags &= ~DT_IMAGE_HDR;
    img->flags |= DT_IMAGE_LDR;
    img->loader = LOADER_IM;
    return ret;
  }
#endif

  return DT_IMAGEIO_FILE_CORRUPTED;
}

void dt_imageio_update_monochrome_workflow_tag(int32_t id, int mask)
{
  if(mask & (DT_IMAGE_MONOCHROME | DT_IMAGE_MONOCHROME_PREVIEW | DT_IMAGE_MONOCHROME_BAYER))
  {
    guint tagid = 0;
    char tagname[64];
    snprintf(tagname, sizeof(tagname), "darktable|mode|monochrome");
    dt_tag_new(tagname, &tagid);
    dt_tag_attach(tagid, id, FALSE, FALSE);
  }
  else
    dt_tag_detach_by_string("darktable|mode|monochrome", id, FALSE, FALSE);

  DT_DEBUG_CONTROL_SIGNAL_RAISE(darktable.signals, DT_SIGNAL_TAG_CHANGED);
}

void dt_imageio_set_hdr_tag(dt_image_t *img)
{
  guint tagid = 0;
  char tagname[64];
  snprintf(tagname, sizeof(tagname), "darktable|mode|hdr");
  dt_tag_new(tagname, &tagid);
  dt_tag_attach(tagid, img->id, FALSE, FALSE);
  img->flags |= DT_IMAGE_HDR;
  img->flags &= ~DT_IMAGE_LDR;
}

// =================================================
//   combined reading
// =================================================

dt_imageio_retval_t dt_imageio_open(dt_image_t *img,               // non-const * means you hold a write lock!
                                    const char *filename,          // full path
                                    dt_mipmap_buffer_t *buf)
{
  /* first of all, check if file exists, don't bother to test loading if not exists */
  if(!g_file_test(filename, G_FILE_TEST_IS_REGULAR)) return !DT_IMAGEIO_OK;
  const int32_t was_hdr = (img->flags & DT_IMAGE_HDR);
  const int32_t was_bw = dt_image_monochrome_flags(img);

  dt_imageio_retval_t ret = DT_IMAGEIO_FILE_CORRUPTED;
  img->loader = LOADER_UNKNOWN;

  /* check if file is ldr using magic's */
  if(dt_imageio_is_ldr(filename)) ret = dt_imageio_open_ldr(img, filename, buf);

  /* silly check using file extensions: */
  if(ret != DT_IMAGEIO_OK && ret != DT_IMAGEIO_CACHE_FULL && dt_imageio_is_hdr(filename))
    ret = dt_imageio_open_hdr(img, filename, buf);

  /* use rawspeed to load the raw */
  if(ret != DT_IMAGEIO_OK && ret != DT_IMAGEIO_CACHE_FULL)
  {
    ret = dt_imageio_open_rawspeed(img, filename, buf);
    if(ret == DT_IMAGEIO_OK)
    {
      img->buf_dsc.cst = iop_cs_RAW;
      img->loader = LOADER_RAWSPEED;
    }
  }

  /* fallback that tries to open file via GraphicsMagick */
  if(ret != DT_IMAGEIO_OK && ret != DT_IMAGEIO_CACHE_FULL)
    ret = dt_imageio_open_exotic(img, filename, buf);

  if((ret == DT_IMAGEIO_OK) && !was_hdr && (img->flags & DT_IMAGE_HDR))
    dt_imageio_set_hdr_tag(img);

  if((ret == DT_IMAGEIO_OK) && (was_bw != dt_image_monochrome_flags(img)))
    dt_imageio_update_monochrome_workflow_tag(img->id, dt_image_monochrome_flags(img));

  img->p_width = img->width - img->crop_x - img->crop_width;
  img->p_height = img->height - img->crop_y - img->crop_height;

  return ret;
}

// modelines: These editor modelines have been set for all relevant files by tools/update_modelines.sh
// vim: shiftwidth=2 expandtab tabstop=2 cindent
// kate: tab-indents: off; indent-width 2; replace-tabs on; indent-mode cstyle; remove-trailing-spaces modified;<|MERGE_RESOLUTION|>--- conflicted
+++ resolved
@@ -841,31 +841,13 @@
     scale = fmin(width >  0 ? fmin((double)width / (double)pipe.processed_width, max_scale) : max_scale,
                  height > 0 ? fmin((double)height / (double)pipe.processed_height, max_scale) : max_scale);
 
-<<<<<<< HEAD
-    //ab For free scale
-
-    if (strcmp(dt_conf_get_string("plugins/lighttable/export/resizing"),"scaling") == 0)
-    { // scaling
-=======
     if (strcmp(dt_conf_get_string("plugins/lighttable/export/resizing"), "scaling") == 0)
     {
       // scaling
->>>>>>> 5ec6cacb
       double scale_factor = 1;
       double _num, _denum;
       dt_imageio_resizing_factor_get_and_parsing(&_num, &_denum);
 
-<<<<<<< HEAD
-      scale_factor = _num/_denum;
-
-      if (!thumbnail_export)
-      //  if (((0.0 < scale_factor && scale_factor < 1.0) || (scale_factor > 1.0 && upscale)) && !thumbnail_export)
-      {
-          scale = scale_factor;
-      }
-    }
-    //ba For free scale
-=======
       scale_factor = _num / _denum;
 
       if (!thumbnail_export)
@@ -873,7 +855,6 @@
         scale = fmin(scale_factor, max_scale);
       }
     }
->>>>>>> 5ec6cacb
 
     processed_width = scale * pipe.processed_width + 0.8f;
     processed_height = scale * pipe.processed_height + 0.8f;
