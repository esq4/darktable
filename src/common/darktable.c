--- conflicted
+++ resolved
@@ -617,16 +617,15 @@
     dt_ctl_switch_mode_to(DT_LIBRARY);
   }
 
-<<<<<<< HEAD
   /* start the indexer background job */
   dt_control_start_indexer();
-=======
+
   if(darktable.unmuted & DT_DEBUG_MEMORY)
   {
     fprintf(stderr, "[memory] after successful startup\n");
     dt_print_mem_usage();
   }
->>>>>>> 2635f1a3
+
   return 0;
 }
 
