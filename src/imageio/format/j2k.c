/*
    This file is part of darktable,
    copyright (c) 2012 tobias ellinghaus.

    darktable is free software: you can redistribute it and/or modify
    it under the terms of the GNU General Public License as published by
    the Free Software Foundation, either version 3 of the License, or
    (at your option) any later version.

    darktable is distributed in the hope that it will be useful,
    but WITHOUT ANY WARRANTY; without even the implied warranty of
    MERCHANTABILITY or FITNESS FOR A PARTICULAR PURPOSE.  See the
    GNU General Public License for more details.

    You should have received a copy of the GNU General Public License
    along with darktable.  If not, see <http://www.gnu.org/licenses/>.
*/

// Original copyright notice from image_to_j2k.c from openjpeg:
/*
 * Copyright (c) 2002-2007, Communications and Remote Sensing Laboratory, Universite catholique de Louvain
 *(UCL), Belgium
 * Copyright (c) 2002-2007, Professor Benoit Macq
 * Copyright (c) 2001-2003, David Janssens
 * Copyright (c) 2002-2003, Yannick Verschueren
 * Copyright (c) 2003-2007, Francois-Olivier Devaux and Antonin Descampe
 * Copyright (c) 2005, Herve Drolon, FreeImage Team
 * Copyright (c) 2006-2007, Parvatha Elangovan
 * All rights reserved.
 *
 * Redistribution and use in source and binary forms, with or without
 * modification, are permitted provided that the following conditions
 * are met:
 * 1. Redistributions of source code must retain the above copyright
 *    notice, this list of conditions and the following disclaimer.
 * 2. Redistributions in binary form must reproduce the above copyright
 *    notice, this list of conditions and the following disclaimer in the
 *    documentation and/or other materials provided with the distribution.
 *
 * THIS SOFTWARE IS PROVIDED BY THE COPYRIGHT HOLDERS AND CONTRIBUTORS `AS IS'
 * AND ANY EXPRESS OR IMPLIED WARRANTIES, INCLUDING, BUT NOT LIMITED TO, THE
 * IMPLIED WARRANTIES OF MERCHANTABILITY AND FITNESS FOR A PARTICULAR PURPOSE
 * ARE DISCLAIMED.  IN NO EVENT SHALL THE COPYRIGHT OWNER OR CONTRIBUTORS BE
 * LIABLE FOR ANY DIRECT, INDIRECT, INCIDENTAL, SPECIAL, EXEMPLARY, OR
 * CONSEQUENTIAL DAMAGES (INCLUDING, BUT NOT LIMITED TO, PROCUREMENT OF
 * SUBSTITUTE GOODS OR SERVICES; LOSS OF USE, DATA, OR PROFITS; OR BUSINESS
 * INTERRUPTION) HOWEVER CAUSED AND ON ANY THEORY OF LIABILITY, WHETHER IN
 * CONTRACT, STRICT LIABILITY, OR TORT (INCLUDING NEGLIGENCE OR OTHERWISE)
 * ARISING IN ANY WAY OUT OF THE USE OF THIS SOFTWARE, EVEN IF ADVISED OF THE
 * POSSIBILITY OF SUCH DAMAGE.
 */

#ifdef HAVE_CONFIG_H
#include "config.h"
#endif
#include <stdlib.h>
#include <stdio.h>
#include "common/darktable.h"
#include "common/exif.h"
#include "common/imageio_module.h"
#include "common/imageio.h"
#include "control/conf.h"
#include "common/imageio_format.h"
#include "bauhaus/bauhaus.h"

#include <openjpeg.h>

#define CINEMA_24_CS 1302083 /*Codestream length for 24fps*/
#define CINEMA_48_CS 651041  /*Codestream length for 48fps*/
#define COMP_24_CS 1041666   /*Maximum size per color component for 2K & 4K @ 24fps*/
#define COMP_48_CS 520833    /*Maximum size per color component for 2K @ 48fps*/

typedef enum
{
  J2K_CFMT = 0,
  JP2_CFMT = 1
} dt_imageio_j2k_format_t;

// borrowed from blender
#define DOWNSAMPLE_FLOAT_TO_8BIT(_val) (_val) <= 0.0f ? 0 : ((_val) >= 1.0f ? 255 : (int)(255.0f * (_val)))
#define DOWNSAMPLE_FLOAT_TO_12BIT(_val) (_val) <= 0.0f ? 0 : ((_val) >= 1.0f ? 4095 : (int)(4095.0f * (_val)))
#define DOWNSAMPLE_FLOAT_TO_16BIT(_val)                                                                      \
  (_val) <= 0.0f ? 0 : ((_val) >= 1.0f ? 65535 : (int)(65535.0f * (_val)))

DT_MODULE(2)

typedef enum
{
  DT_J2K_PRESET_OFF,
  DT_J2K_PRESET_CINEMA2K_24,
  DT_J2K_PRESET_CINEMA2K_48,
  DT_J2K_PRESET_CINEMA4K_24
} dt_imageio_j2k_preset_t;

typedef struct dt_imageio_j2k_t
{
  int max_width, max_height;
  int width, height;
  char style[128];
  gboolean style_append;
  int bpp;
  dt_imageio_j2k_format_t format;
  dt_imageio_j2k_preset_t preset;
  int quality;
} dt_imageio_j2k_t;

typedef struct dt_imageio_j2k_gui_t
{
  GtkWidget *format;
  GtkWidget *preset;
  GtkWidget *quality;
} dt_imageio_j2k_gui_t;

void init(dt_imageio_module_format_t *self)
{
#ifdef USE_LUA
  dt_lua_register_module_member(darktable.lua_state.state, self, dt_imageio_j2k_t, bpp, int);
  luaA_enum(darktable.lua_state.state, dt_imageio_j2k_format_t);
  luaA_enum_value_name(darktable.lua_state.state, dt_imageio_j2k_format_t, J2K_CFMT, "j2k");
  luaA_enum_value_name(darktable.lua_state.state, dt_imageio_j2k_format_t, JP2_CFMT, "jp2");
  dt_lua_register_module_member(darktable.lua_state.state, self, dt_imageio_j2k_t, format,
                                dt_imageio_j2k_format_t);
  dt_lua_register_module_member(darktable.lua_state.state, self, dt_imageio_j2k_t, quality, int);
  luaA_enum(darktable.lua_state.state, dt_imageio_j2k_preset_t);
  luaA_enum_value_name(darktable.lua_state.state, dt_imageio_j2k_preset_t, DT_J2K_PRESET_OFF, "off");
  luaA_enum_value_name(darktable.lua_state.state, dt_imageio_j2k_preset_t, DT_J2K_PRESET_CINEMA2K_24,
                       "cinema2k_24");
  luaA_enum_value_name(darktable.lua_state.state, dt_imageio_j2k_preset_t, DT_J2K_PRESET_CINEMA2K_48,
                       "cinema2k_48");
  luaA_enum_value_name(darktable.lua_state.state, dt_imageio_j2k_preset_t, DT_J2K_PRESET_CINEMA4K_24,
                       "cinema4k_24");
  dt_lua_register_module_member(darktable.lua_state.state, self, dt_imageio_j2k_t, preset,
                                dt_imageio_j2k_preset_t);
#endif
}
void cleanup(dt_imageio_module_format_t *self)
{
}

/**
sample error callback expecting a FILE* client object
*/
static void error_callback(const char *msg, void *client_data)
{
  FILE *stream = (FILE *)client_data;
  fprintf(stream, "[ERROR] %s", msg);
}
/**
sample warning callback expecting a FILE* client object
*/
static void warning_callback(const char *msg, void *client_data)
{
  FILE *stream = (FILE *)client_data;
  fprintf(stream, "[WARNING] %s", msg);
}
/**
sample debug callback expecting a FILE* client object
*/
static void info_callback(const char *msg, void *client_data)
{
  FILE *stream = (FILE *)client_data;
  fprintf(stream, "[INFO] %s", msg);
}

static int initialise_4K_poc(opj_poc_t *POC, int numres)
{
  POC[0].tile = 1;
  POC[0].resno0 = 0;
  POC[0].compno0 = 0;
  POC[0].layno1 = 1;
  POC[0].resno1 = numres - 1;
  POC[0].compno1 = 3;
  POC[0].prg1 = CPRL;
  POC[1].tile = 1;
  POC[1].resno0 = numres - 1;
  POC[1].compno0 = 0;
  POC[1].layno1 = 1;
  POC[1].resno1 = numres;
  POC[1].compno1 = 3;
  POC[1].prg1 = CPRL;
  return 2;
}

static void cinema_parameters(opj_cparameters_t *parameters)
{
  parameters->tile_size_on = 0;
  parameters->cp_tdx = 1;
  parameters->cp_tdy = 1;

  /*Tile part*/
  parameters->tp_flag = 'C';
  parameters->tp_on = 1;

  /*Tile and Image shall be at (0,0)*/
  parameters->cp_tx0 = 0;
  parameters->cp_ty0 = 0;
  parameters->image_offset_x0 = 0;
  parameters->image_offset_y0 = 0;

  /*Codeblock size= 32*32*/
  parameters->cblockw_init = 32;
  parameters->cblockh_init = 32;
  parameters->csty |= 0x01;

  /*The progression order shall be CPRL*/
  parameters->prog_order = CPRL;

  /* No ROI */
  parameters->roi_compno = -1;

  parameters->subsampling_dx = 1;
  parameters->subsampling_dy = 1;

  /* 9-7 transform */
  parameters->irreversible = 1;
}

static void cinema_setup_encoder(opj_cparameters_t *parameters, opj_image_t *image, float *rates)
{
  int i;
  float temp_rate;

  switch(parameters->cp_cinema)
  {
    case CINEMA2K_24:
    case CINEMA2K_48:
      parameters->cp_rsiz = CINEMA2K;
      if(parameters->numresolution > 6)
      {
        parameters->numresolution = 6;
      }
      if(!((image->comps[0].w == 2048) | (image->comps[0].h == 1080)))
      {
        fprintf(stdout,
                "Image coordinates %d x %d is not 2K compliant.\nJPEG Digital Cinema Profile-3 "
                "(2K profile) compliance requires that at least one of coordinates match 2048 x 1080\n",
                image->comps[0].w, image->comps[0].h);
        parameters->cp_rsiz = STD_RSIZ;
      }
      break;

    case CINEMA4K_24:
      parameters->cp_rsiz = CINEMA4K;
      if(parameters->numresolution < 1)
      {
        parameters->numresolution = 1;
      }
      else if(parameters->numresolution > 7)
      {
        parameters->numresolution = 7;
      }
      if(!((image->comps[0].w == 4096) | (image->comps[0].h == 2160)))
      {
        fprintf(stdout,
                "Image coordinates %d x %d is not 4K compliant.\nJPEG Digital Cinema Profile-4"
                "(4K profile) compliance requires that at least one of coordinates match 4096 x 2160\n",
                image->comps[0].w, image->comps[0].h);
        parameters->cp_rsiz = STD_RSIZ;
      }
      parameters->numpocs = initialise_4K_poc(parameters->POC, parameters->numresolution);
      break;
    default:
      break;
  }

  switch(parameters->cp_cinema)
  {
    case CINEMA2K_24:
    case CINEMA4K_24:
      for(i = 0; i < parameters->tcp_numlayers; i++)
      {
        if(rates[i] == 0)
        {
          parameters->tcp_rates[0]
              = ((float)(image->numcomps * image->comps[0].w * image->comps[0].h * image->comps[0].prec))
                / (CINEMA_24_CS * 8 * image->comps[0].dx * image->comps[0].dy);
        }
        else
        {
          temp_rate
              = ((float)(image->numcomps * image->comps[0].w * image->comps[0].h * image->comps[0].prec))
                / (rates[i] * 8 * image->comps[0].dx * image->comps[0].dy);
          if(temp_rate > CINEMA_24_CS)
          {
            parameters->tcp_rates[i]
                = ((float)(image->numcomps * image->comps[0].w * image->comps[0].h * image->comps[0].prec))
                  / (CINEMA_24_CS * 8 * image->comps[0].dx * image->comps[0].dy);
          }
          else
          {
            parameters->tcp_rates[i] = rates[i];
          }
        }
      }
      parameters->max_comp_size = COMP_24_CS;
      break;

    case CINEMA2K_48:
      for(i = 0; i < parameters->tcp_numlayers; i++)
      {
        if(rates[i] == 0)
        {
          parameters->tcp_rates[0]
              = ((float)(image->numcomps * image->comps[0].w * image->comps[0].h * image->comps[0].prec))
                / (CINEMA_48_CS * 8 * image->comps[0].dx * image->comps[0].dy);
        }
        else
        {
          temp_rate
              = ((float)(image->numcomps * image->comps[0].w * image->comps[0].h * image->comps[0].prec))
                / (rates[i] * 8 * image->comps[0].dx * image->comps[0].dy);
          if(temp_rate > CINEMA_48_CS)
          {
            parameters->tcp_rates[0]
                = ((float)(image->numcomps * image->comps[0].w * image->comps[0].h * image->comps[0].prec))
                  / (CINEMA_48_CS * 8 * image->comps[0].dx * image->comps[0].dy);
          }
          else
          {
            parameters->tcp_rates[i] = rates[i];
          }
        }
      }
      parameters->max_comp_size = COMP_48_CS;
      break;
    default:
      break;
  }
  parameters->cp_disto_alloc = 1;
}

int write_image(dt_imageio_module_data_t *j2k_tmp, const char *filename, const void *in_tmp, void *exif,
                int exif_len, int imgid)
{
  const float *in = (const float *)in_tmp;
  dt_imageio_j2k_t *j2k = (dt_imageio_j2k_t *)j2k_tmp;
  opj_cparameters_t parameters; /* compression parameters */
  float *rates = NULL;
  opj_event_mgr_t event_mgr; /* event manager */
  opj_image_t *image = NULL;
  const int quality = CLAMP(j2k->quality, 1, 100);

  /*
  configure the event callbacks (not required)
  setting of each callback is optional
  */
  memset(&event_mgr, 0, sizeof(opj_event_mgr_t));
  event_mgr.error_handler = error_callback;
  event_mgr.warning_handler = warning_callback;
  event_mgr.info_handler = info_callback;

  /* set encoding parameters to default values */
  opj_set_default_encoder_parameters(&parameters);

  /* compression ratio */
  /* invert range, from 10-100, 100-1
  * where jpeg see's 1 and highest quality (lossless) and 100 is very low quality*/
  parameters.tcp_rates[0] = 100 - quality + 1;

  parameters.tcp_numlayers = 1; /* only one resolution */
  parameters.cp_disto_alloc = 1;
  parameters.cp_rsiz = STD_RSIZ;

  parameters.cod_format = j2k->format;
  parameters.cp_cinema = (OPJ_CINEMA_MODE)j2k->preset;

  if(parameters.cp_cinema)
  {
    rates = (float *)calloc(parameters.tcp_numlayers, sizeof(float));
    for(int i = 0; i < parameters.tcp_numlayers; i++)
    {
      rates[i] = parameters.tcp_rates[i];
    }
    cinema_parameters(&parameters);
  }

  /* Create comment for codestream */
  const char comment[] = "Created by " PACKAGE_STRING;
  parameters.cp_comment = g_strdup(comment);

  /*Converting the image to a format suitable for encoding*/
  {
    const int subsampling_dx = parameters.subsampling_dx;
    const int subsampling_dy = parameters.subsampling_dy;
    const int numcomps = 3;
    const int prec = 12; // TODO: allow other bitdepths!
    const int w = j2k->width, h = j2k->height;

    opj_image_cmptparm_t cmptparm[4]; /* RGBA: max. 4 components */
    memset(&cmptparm[0], 0, numcomps * sizeof(opj_image_cmptparm_t));

    for(int i = 0; i < numcomps; i++)
    {
      cmptparm[i].prec = prec;
      cmptparm[i].bpp = prec;
      cmptparm[i].sgnd = 0;
      cmptparm[i].dx = subsampling_dx;
      cmptparm[i].dy = subsampling_dy;
      cmptparm[i].w = w;
      cmptparm[i].h = h;
    }
    image = opj_image_create(numcomps, &cmptparm[0], CLRSPC_SRGB);
    if(!image)
    {
      fprintf(stderr, "Error: opj_image_create() failed\n");
      free(rates);
      return 1;
    }

    /* set image offset and reference grid */
    image->x0 = parameters.image_offset_x0;
    image->y0 = parameters.image_offset_y0;
    image->x1 = parameters.image_offset_x0 + (w - 1) * subsampling_dx + 1;
    image->y1 = parameters.image_offset_y0 + (h - 1) * subsampling_dy + 1;

    switch(prec)
    {
      case 8:
        for(int i = 0; i < w * h; i++)
        {
          for(int k = 0; k < numcomps; k++) image->comps[k].data[i] = DOWNSAMPLE_FLOAT_TO_8BIT(in[i * 4 + k]);
        }
        break;
      case 12:
        for(int i = 0; i < w * h; i++)
        {
          for(int k = 0; k < numcomps; k++)
            image->comps[k].data[i] = DOWNSAMPLE_FLOAT_TO_12BIT(in[i * 4 + k]);
        }
        break;
      case 16:
        for(int i = 0; i < w * h; i++)
        {
          for(int k = 0; k < numcomps; k++)
            image->comps[k].data[i] = DOWNSAMPLE_FLOAT_TO_16BIT(in[i * 4 + k]);
        }
        break;
      default:
        fprintf(stderr, "Error: this shouldn't happen, there is no bit depth of %d for jpeg 2000 images.\n",
                prec);
        free(rates);
        return 1;
    }
  }

  /*Encoding image*/

  /* Decide if MCT should be used */
  parameters.tcp_mct = image->numcomps == 3 ? 1 : 0;

  if(parameters.cp_cinema)
  {
    cinema_setup_encoder(&parameters, image, rates);
    free(rates);
  }

  /* encode the destination image */
  /* ---------------------------- */
  int rc = 1;
  OPJ_CODEC_FORMAT codec;
  if(parameters.cod_format == J2K_CFMT) /* J2K format output */
    codec = CODEC_J2K;
  else
    codec = CODEC_JP2;

  int codestream_length;
  size_t res;
  opj_cio_t *cio = NULL;
  FILE *f = NULL;

  /* get a J2K/JP2 compressor handle */
  opj_cinfo_t *cinfo = opj_create_compress(codec);

  /* catch events using our callbacks and give a local context */
  opj_set_event_mgr((opj_common_ptr)cinfo, &event_mgr, stderr);

  /* setup the encoder parameters using the current image and user parameters */
  opj_setup_encoder(cinfo, &parameters, image);

  /* open a byte stream for writing */
  /* allocate memory for all tiles */
  cio = opj_cio_open((opj_common_ptr)cinfo, NULL, 0);

  /* encode the image */
  if(!opj_encode(cinfo, cio, image, NULL))
  {
    opj_cio_close(cio);
    fprintf(stderr, "failed to encode image\n");
    return 1;
  }
  codestream_length = cio_tell(cio);

  /* write the buffer to disk */
  f = fopen(filename, "wb");
  if(!f)
  {
    fprintf(stderr, "failed to open %s for writing\n", filename);
    return 1;
  }
  res = fwrite(cio->buffer, 1, codestream_length, f);
  if(res < (size_t)codestream_length) /* FIXME */
  {
    fprintf(stderr, "failed to write %d (%s)\n", codestream_length, filename);
    fclose(f);
    return 1;
  }
  fclose(f);

  /* close and free the byte stream */
  opj_cio_close(cio);

  /* free remaining compression structures */
  opj_destroy_compress(cinfo);

  /* add exif data blob. seems to not work for j2k files :( */
  if(exif && j2k->format == JP2_CFMT) rc = dt_exif_write_blob(exif, exif_len, filename);

  /* free image data */
  opj_image_destroy(image);

  /* free user parameters structure */
  g_free(parameters.cp_comment);
  free(parameters.cp_matrice);

  return ((rc == 1) ? 0 : 1);
}

size_t params_size(dt_imageio_module_format_t *self)
{
  return sizeof(dt_imageio_j2k_t);
}

void *legacy_params(dt_imageio_module_format_t *self, const void *const old_params,
                    const size_t old_params_size, const int old_version, const int new_version,
                    size_t *new_size)
{
  if(old_version == 1 && new_version == 2)
  {
    typedef struct dt_imageio_j2k_v1_t
    {
      int max_width, max_height;
      int width, height;
      char style[128];
      gboolean style_append;
      int bpp;
      dt_imageio_j2k_format_t format;
      dt_imageio_j2k_preset_t preset;
      int quality;
    } dt_imageio_j2k_v1_t;

    dt_imageio_j2k_v1_t *o = (dt_imageio_j2k_v1_t *)old_params;
    dt_imageio_j2k_t *n = (dt_imageio_j2k_t *)malloc(sizeof(dt_imageio_j2k_t));

    n->max_width = o->max_width;
    n->max_height = o->max_height;
    n->width = o->width;
    n->height = o->height;
    g_strlcpy(n->style, o->style, sizeof(o->style));
    n->style_append = 0;
    n->bpp = o->bpp;
    n->format = o->format;
    n->preset = o->preset;
    n->quality = o->quality;
    *new_size = self->params_size(self);
    return n;
  }
  return NULL;
}

void *get_params(dt_imageio_module_format_t *self)
{
  dt_imageio_j2k_t *d = (dt_imageio_j2k_t *)calloc(1, sizeof(dt_imageio_j2k_t));
  d->bpp = 16; // can be 8, 12 or 16
  d->format = dt_conf_get_int("plugins/imageio/format/j2k/format");
  d->preset = dt_conf_get_int("plugins/imageio/format/j2k/preset");
  d->quality = dt_conf_get_int("plugins/imageio/format/j2k/quality");
  if(d->quality <= 0 || d->quality > 100) d->quality = 100;
  return d;
}

void free_params(dt_imageio_module_format_t *self, dt_imageio_module_data_t *params)
{
  free(params);
}

int set_params(dt_imageio_module_format_t *self, const void *params, const int size)
{
  if(size != self->params_size(self)) return 1;
  dt_imageio_j2k_t *d = (dt_imageio_j2k_t *)params;
  dt_imageio_j2k_gui_t *g = (dt_imageio_j2k_gui_t *)self->gui_data;
  dt_bauhaus_combobox_set(g->format, d->format);
  dt_bauhaus_combobox_set(g->preset, d->preset);
  dt_bauhaus_slider_set(g->quality, d->quality);
  return 0;
}

int bpp(dt_imageio_module_data_t *p)
{
  return 32;
}

int levels(dt_imageio_module_data_t *p)
{
  // TODO: adapt as soon as this module supports various bitdepths
  return IMAGEIO_RGB | IMAGEIO_INT12;
}

const char *mime(dt_imageio_module_data_t *data)
{
  return "image/jp2";
}

const char *extension(dt_imageio_module_data_t *data_tmp)
{
  const dt_imageio_j2k_t *data = (dt_imageio_j2k_t *)data_tmp;
  if(data->format == J2K_CFMT)
    return "j2k";
  else
    return "jp2";
}

const char *name()
{
  return _("JPEG 2000 (12-bit)");
}

static void preset_changed(GtkWidget *widget, gpointer user_data)
{
<<<<<<< HEAD
  int preset = dt_bauhaus_combobox_get(widget);
=======
  const int preset = gtk_combo_box_get_active(widget);
>>>>>>> 7a3f4221
  dt_conf_set_int("plugins/imageio/format/j2k/preset", preset);
}

static void format_changed(GtkWidget *widget, gpointer user_data)
{
<<<<<<< HEAD
  int format = dt_bauhaus_combobox_get(widget);
  dt_conf_set_int("plugins/imageio/format/j2k/format", format);
=======
  const int format = GPOINTER_TO_INT(user_data);
  if(gtk_toggle_button_get_active(GTK_TOGGLE_BUTTON(radiobutton)))
    dt_conf_set_int("plugins/imageio/format/j2k/format", format);
>>>>>>> 7a3f4221
}

static void quality_changed(GtkWidget *slider, gpointer user_data)
{
  int quality = (int)dt_bauhaus_slider_get(slider);
  dt_conf_set_int("plugins/imageio/format/j2k/quality", quality);
}

// TODO: some quality/compression stuff in case "off" is selected
void gui_init(dt_imageio_module_format_t *self)
{
  dt_imageio_j2k_gui_t *gui = (dt_imageio_j2k_gui_t *)malloc(sizeof(dt_imageio_j2k_gui_t));
  self->gui_data = (void *)gui;
  self->widget = gtk_box_new(GTK_ORIENTATION_VERTICAL, DT_PIXEL_APPLY_DPI(5));

  const int format_last = dt_conf_get_int("plugins/imageio/format/j2k/format");
  const int preset_last = dt_conf_get_int("plugins/imageio/format/j2k/preset");
  const int quality_last = dt_conf_get_int("plugins/imageio/format/j2k/quality");

  gui->format = dt_bauhaus_combobox_new(NULL);
  dt_bauhaus_widget_set_label(gui->format, NULL, _("format"));
  dt_bauhaus_combobox_add(gui->format, _("J2K"));
  dt_bauhaus_combobox_add(gui->format, _("jp2"));
  dt_bauhaus_combobox_set(gui->format, format_last);
  gtk_box_pack_start(GTK_BOX(self->widget), gui->format, TRUE, TRUE, 0);
  g_signal_connect(G_OBJECT(gui->format), "value-changed", G_CALLBACK(format_changed), NULL);

  gui->quality = dt_bauhaus_slider_new_with_range(NULL, 5, 100, 1, 95, 0);
  dt_bauhaus_widget_set_label(gui->quality, NULL, _("quality"));
  dt_bauhaus_slider_set_default(gui->quality, 95);
  if(quality_last > 0 && quality_last <= 100) dt_bauhaus_slider_set(gui->quality, quality_last);
  gtk_box_pack_start(GTK_BOX(self->widget), GTK_WIDGET(gui->quality), TRUE, TRUE, 0);
  g_signal_connect(G_OBJECT(gui->quality), "value-changed", G_CALLBACK(quality_changed), NULL);

  gui->preset = dt_bauhaus_combobox_new(NULL);
  dt_bauhaus_widget_set_label(gui->preset, NULL, _("DCP mode"));
  dt_bauhaus_combobox_add(gui->preset, _("off"));
  dt_bauhaus_combobox_add(gui->preset, _("Cinema2K, 24FPS"));
  dt_bauhaus_combobox_add(gui->preset, _("Cinema2K, 48FPS"));
  dt_bauhaus_combobox_add(gui->preset, _("Cinema4K, 24FPS"));
  dt_bauhaus_combobox_set(gui->preset, preset_last);
  gtk_box_pack_start(GTK_BOX(self->widget), gui->preset, TRUE, TRUE, 0);
  g_signal_connect(G_OBJECT(gui->preset), "value-changed", G_CALLBACK(preset_changed), NULL);

  // TODO: options for "off"
}

void gui_cleanup(dt_imageio_module_format_t *self)
{
  free(self->gui_data);
}

void gui_reset(dt_imageio_module_format_t *self)
{
}

int flags(dt_imageio_module_data_t *data)
{
  dt_imageio_j2k_t *j = (dt_imageio_j2k_t *)data;
  return (j->format == JP2_CFMT ? FORMAT_FLAGS_SUPPORT_XMP : 0);
}

// modelines: These editor modelines have been set for all relevant files by tools/update_modelines.sh
// vim: shiftwidth=2 expandtab tabstop=2 cindent
// kate: tab-indents: off; indent-width 2; replace-tabs on; indent-mode cstyle; remove-trailing-space on;<|MERGE_RESOLUTION|>--- conflicted
+++ resolved
@@ -626,24 +626,14 @@
 
 static void preset_changed(GtkWidget *widget, gpointer user_data)
 {
-<<<<<<< HEAD
-  int preset = dt_bauhaus_combobox_get(widget);
-=======
-  const int preset = gtk_combo_box_get_active(widget);
->>>>>>> 7a3f4221
+  const int preset = dt_bauhaus_combobox_get(widget);
   dt_conf_set_int("plugins/imageio/format/j2k/preset", preset);
 }
 
 static void format_changed(GtkWidget *widget, gpointer user_data)
 {
-<<<<<<< HEAD
-  int format = dt_bauhaus_combobox_get(widget);
+  const int format = dt_bauhaus_combobox_get(widget);
   dt_conf_set_int("plugins/imageio/format/j2k/format", format);
-=======
-  const int format = GPOINTER_TO_INT(user_data);
-  if(gtk_toggle_button_get_active(GTK_TOGGLE_BUTTON(radiobutton)))
-    dt_conf_set_int("plugins/imageio/format/j2k/format", format);
->>>>>>> 7a3f4221
 }
 
 static void quality_changed(GtkWidget *slider, gpointer user_data)
