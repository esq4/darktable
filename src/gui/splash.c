--- conflicted
+++ resolved
@@ -46,13 +46,7 @@
 static GtkWidget *progress_text = NULL;
 static GtkWidget *remaining_text = NULL;
 static gboolean showing_remaining = FALSE;
-<<<<<<< HEAD
-static GtkBox *remaining_box = NULL; //ab
-static GtkWidget *remaining_clock; //ab
-static int remaining_clock_count = 0; //ab
-=======
 static GtkBox *remaining_box = NULL;
->>>>>>> 0739a92d
 
 static GtkWidget *exit_screen = NULL;
 
@@ -246,33 +240,6 @@
   gtk_widget_show(hbar);
   gtk_box_pack_start(content, hbar, FALSE, FALSE, 0);
   gtk_box_pack_start(content, progress_text, FALSE, FALSE, 0);
-<<<<<<< HEAD
-//ab gtk_box_pack_start(content, remaining_text, FALSE, FALSE, 0);
-//ab
-  gchar *clock_file = g_strdup_printf("%s/pixmaps/clock/clock0.svg", darktable.datadir);
-  GdkPixbuf *clock_image = gdk_pixbuf_new_from_file_at_size(clock_file, -1, 20, NULL);
-  remaining_clock = gtk_image_new_from_pixbuf(clock_image);
-  g_object_unref(clock_image);
-  g_free(clock_file);
-
-//  GtkWidget *clock;
-//  gchar *clock_file = g_strdup_printf("%s/pixmaps/clock24.gif", darktable.datadir);
-//  clock = gtk_image_new_from_file(clock_file);
-//  g_free(clock_file);
-
-  remaining_box = GTK_BOX(gtk_box_new(GTK_ORIENTATION_HORIZONTAL, 0));
-  gtk_box_pack_start(remaining_box, GTK_WIDGET(remaining_clock), FALSE, FALSE, 0);
-  gtk_box_pack_start(remaining_box, remaining_text, FALSE, FALSE, 0);
-  gtk_box_pack_start(content, GTK_WIDGET(remaining_box), FALSE, FALSE, 0);
-
-  gtk_widget_set_halign(GTK_WIDGET(remaining_box), GTK_ALIGN_CENTER);
-
-//ba
-
-  gtk_window_set_decorated(GTK_WINDOW(splash_screen), FALSE);
-  gtk_widget_show_all(splash_screen);
-  gtk_widget_hide(GTK_WIDGET(remaining_box)); //ab
-=======
 
   GtkWidget *clock;
   gchar *clock_file = g_strdup_printf("%s/pixmaps/clock.svg", darktable.datadir);
@@ -290,7 +257,6 @@
   gtk_window_set_decorated(GTK_WINDOW(splash_screen), FALSE);
   gtk_widget_show_all(splash_screen);
   gtk_widget_hide(GTK_WIDGET(remaining_box));
->>>>>>> 0739a92d
   gtk_window_set_keep_above(GTK_WINDOW(splash_screen), TRUE);
   _process_all_gui_events();
 }
@@ -303,27 +269,12 @@
     gtk_widget_show(progress_text);
     if(showing_remaining)
     {
-<<<<<<< HEAD
-      gtk_widget_hide(GTK_WIDGET(remaining_box)); //ab
-      //ab gtk_label_set_text(GTK_LABEL(remaining_text), "");
-=======
       gtk_widget_hide(GTK_WIDGET(remaining_box));
->>>>>>> 0739a92d
       showing_remaining = FALSE;
     }
     _process_all_gui_events();
   }
 }
-
-//ab
-void darktable_splash_screen_set_remaining_clock(int _remaining_clock_count)
-{
-  gchar *clock_file = g_strdup_printf("%s/pixmaps/clock/clock%1d.svg", darktable.datadir, _remaining_clock_count);
-  GdkPixbuf *clock_image = gdk_pixbuf_new_from_file_at_size(clock_file, -1, 20, NULL);
-  gtk_image_set_from_pixbuf(GTK_IMAGE(remaining_clock), clock_image);
-  g_object_unref(clock_image);
-}
-//ba
 
 void darktable_splash_screen_set_progress_percent(const char *msg,
                                                   const double fraction,
@@ -335,42 +286,20 @@
     char *text = g_strdup_printf(msg, percent);
     gtk_label_set_text(GTK_LABEL(progress_text), text);
     g_free(text);
-<<<<<<< HEAD
-    //gtk_widget_show(progress_text);
-
-    if(elapsed >= 2.0 && fraction > 0.2)
-=======
 
     if(elapsed >= 2.0 && fraction > 0.02)
->>>>>>> 0739a92d
     {
       const double total = elapsed / fraction;
       const double remain = total - elapsed;
       const int minutes = remain / 60;
       const int seconds = remain - (60 * minutes);
-<<<<<<< HEAD
-      char *rem_text = g_strdup_printf(" %4d:%02d", minutes, seconds); //ba
-=======
       char *rem_text = g_strdup_printf(" %4d:%02d", minutes, seconds);
->>>>>>> 0739a92d
       gtk_label_set_text(GTK_LABEL(remaining_text), rem_text);
-      //ab char *rem_text = g_strdup_printf("⏲%4d:%02d", minutes, seconds);
       g_free(rem_text);
-
-      darktable_splash_screen_set_remaining_clock(remaining_clock_count);
-      if (remaining_clock_count++ > 11)
-      {
-          remaining_clock_count = 0;
-      }
     }
     else
     {
-<<<<<<< HEAD
-      gtk_label_set_text(GTK_LABEL(remaining_text), "   --:--"); //ba
-      //ab gtk_label_set_text(GTK_LABEL(remaining_text), "⏲  --:--");
-=======
       gtk_label_set_text(GTK_LABEL(remaining_text), "   --:--");
->>>>>>> 0739a92d
     }
     gtk_widget_show_all(splash_screen);
     showing_remaining = TRUE;
