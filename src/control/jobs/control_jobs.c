/*
    This file is part of darktable,
    copyright (c) 2010-2011 henrik andersson, johannes hanika

    darktable is free software: you can redistribute it and/or modify
    it under the terms of the GNU General Public License as published by
    the Free Software Foundation, either version 3 of the License, or
    (at your option) any later version.

    darktable is distributed in the hope that it will be useful,
    but WITHOUT ANY WARRANTY; without even the implied warranty of
    MERCHANTABILITY or FITNESS FOR A PARTICULAR PURPOSE.  See the
    GNU General Public License for more details.

    You should have received a copy of the GNU General Public License
    along with darktable.  If not, see <http://www.gnu.org/licenses/>.
*/
#include "common/darktable.h"
#include "common/collection.h"
#include "common/image.h"
#include "common/image_cache.h"
#include "common/mipmap_cache.h"
#include "common/imageio.h"
#include "common/imageio_dng.h"
#include "common/similarity.h"
#include "common/exif.h"
#include "common/film.h"
#include "common/history.h"
#include "common/imageio_module.h"
#include "common/debug.h"
#include "common/tags.h"
#include "common/debug.h"
#include "common/gpx.h"
#include "control/conf.h"
#include "control/jobs/control_jobs.h"

#include "gui/gtk.h"

#include <glib.h>
#include <glib/gstdio.h>

typedef struct dt_control_time_offset_t {
  long int offset;
} dt_control_time_offset_t;

typedef struct dt_control_gpx_apply_t {
  gchar *filename;
  gchar *tz;
} dt_control_gpx_apply_t;

void dt_control_write_sidecar_files()
{
  dt_job_t j;
  dt_control_write_sidecar_files_job_init(&j);
  dt_control_add_job(darktable.control, &j);
}

void dt_control_write_sidecar_files_job_init(dt_job_t *job)
{
  dt_control_job_init(job, "write sidecar files");
  job->execute = &dt_control_write_sidecar_files_job_run;
  dt_control_image_enumerator_t *t = (dt_control_image_enumerator_t *)job->param;
  dt_control_image_enumerator_job_selected_init(t);
}

int32_t dt_control_write_sidecar_files_job_run(dt_job_t *job)
{
  long int imgid = -1;
  dt_control_image_enumerator_t *t1 = (dt_control_image_enumerator_t *)job->param;
  GList *t = t1->index;
  while(t)
  {
    imgid = (long int)t->data;
    const dt_image_t *img = dt_image_cache_read_get(darktable.image_cache, (int32_t)imgid);
    char dtfilename[DT_MAX_PATH_LEN+4];
    dt_image_full_path(img->id, dtfilename, DT_MAX_PATH_LEN);
    char *c = dtfilename + strlen(dtfilename);
    sprintf(c, ".xmp");
    dt_exif_xmp_write(imgid, dtfilename);
    dt_image_cache_read_release(darktable.image_cache, img);
    t = g_list_delete_link(t, t);
  }
  return 0;
}


#define _INDEXER_UPDATE_HISTOGRAM		1
#define _INDEXER_UPDATE_LIGHTMAP		2
#define _INDEXER_IMAGE_FILE_REMOVED		4

typedef struct _control_indexer_img_t
{
  uint32_t id;
  uint32_t flags;
} _control_indexer_img_t;

int32_t dt_control_indexer_job_run(dt_job_t *job)
{
  // if no indexing was requested, bail out:
  if(!dt_conf_get_bool("run_similarity_indexer")) return 0;

  /*
   * First pass run thru ALL images and collect the ones who needs to update
   *  \TODO in the future lets have a indexer table with ids filed with images
   *  thats need some kind of reindexing.. all mark dirty functions adds image
   *  to this table--
   */
  // temp memory for uncompressed images:
  uint8_t *scratchmem = dt_mipmap_cache_alloc_scratchmem(darktable.mipmap_cache);

  GList *images=NULL;
  sqlite3_stmt *stmt;
  DT_DEBUG_SQLITE3_PREPARE_V2(dt_database_get(darktable.db), "select images.id,film_rolls.folder||'/'||images.filename,images.histogram,images.lightmap from images,film_rolls where film_rolls.id = images.film_id", -1, &stmt, NULL);
  while(sqlite3_step(stmt) == SQLITE_ROW)
  {
    _control_indexer_img_t *idximg=g_malloc(sizeof( _control_indexer_img_t));
    memset(idximg,0,sizeof(_control_indexer_img_t));
    idximg->id = sqlite3_column_int(stmt,0);

    /* first check if image file exists on disk */
    const char *filename = (const char *)sqlite3_column_text(stmt, 1);
    if (filename && !g_file_test(filename, G_FILE_TEST_IS_REGULAR))
      idximg->flags |= _INDEXER_IMAGE_FILE_REMOVED;


    /* check if histogram should be updated */
    if (sqlite3_column_bytes(stmt, 2) != sizeof(dt_similarity_histogram_t))
      idximg->flags |= _INDEXER_UPDATE_HISTOGRAM;

    /* check if lightmap should be updated */
    if (sqlite3_column_bytes(stmt, 3) != sizeof(dt_similarity_lightmap_t))
      idximg->flags |= _INDEXER_UPDATE_LIGHTMAP;


    /* if image is flagged add to collection */
    if (idximg->flags != 0)
      images = g_list_append(images, idximg);
    else
      g_free(idximg);
  }
  sqlite3_finalize(stmt);


  /*
   * Second pass, run thru collected images thats
   *  need reindexing...
   */
  GList *imgitem = g_list_first(images);
  if(imgitem)
  {
    char message[512]= {0};
    double fraction=0;
    int total = g_list_length(images);

    guint *jid = NULL;

    /* background job plate only if more then one image is reindexed */
    if (total > 1)
    {
      snprintf(message, 512, ngettext ("re-indexing %d image", "re-indexing %d images", total), total );
      jid = (guint *)dt_control_backgroundjobs_create(darktable.control, 0, message);
    }

    do {
      // bail out if we're shutting down:
      if(!dt_control_running()) break;
      // if indexer was switched off during runtime, respect that as soon as we can:
      if(!dt_conf_get_bool("run_similarity_indexer")) break;

      /* get the _control_indexer_img_t pointer */
      _control_indexer_img_t *idximg = imgitem->data;

      /*
       * Check if image has been delete from disk
       */
      if ((idximg->flags&_INDEXER_IMAGE_FILE_REMOVED))
      {
        /* file does not exist on disk lets delete image reference from database */
        //char query[512]={0};

        // \TODO dont delete move to an temp table and let user to revalidate

        /*sprintf(query,"delete from history where imgid=%d",idximg->id);
          DT_DEBUG_SQLITE3_EXEC(darktable.db, query, NULL, NULL, NULL);
          sprintf(query,"delete from tagged_images where imgid=%d",idximg->id);
          DT_DEBUG_SQLITE3_EXEC(darktable.db, query, NULL, NULL, NULL);
          sprintf(query,"delete from images where id=%d",idximg->id);
          DT_DEBUG_SQLITE3_EXEC(darktable.db, query, NULL, NULL, NULL);*/

        /* no need to additional work */
        continue;
      }


      /*
       *  Check if image histogram or lightmap should be updated.
       *   those indexing that involves a image pipe should fall into this
       */
      if ( (idximg->flags&_INDEXER_UPDATE_HISTOGRAM) ||  (idximg->flags&_INDEXER_UPDATE_LIGHTMAP) )
      {
        /* get a mipmap of image to analyse */
        dt_mipmap_buffer_t buf;
        dt_mipmap_cache_read_get(darktable.mipmap_cache, &buf, idximg->id, DT_MIPMAP_2, DT_MIPMAP_BLOCKING);
        // pointer owned by the cache or == scratchmem, no need to free this one:
        uint8_t *buf_decompressed = dt_mipmap_cache_decompress(&buf, scratchmem);

        if (!(buf.width * buf.height))
          continue;

        /*
         * Generate similarity histogram data if requested
         */
        if ( (idximg->flags&_INDEXER_UPDATE_HISTOGRAM) )
        {
          dt_similarity_histogram_t histogram;
          float bucketscale = (float)DT_SIMILARITY_HISTOGRAM_BUCKETS/(float)0xff;
          for(int j=0;j<(4*buf.width*buf.height);j+=4)
          {
            /* swap rgb and scale to bucket index */
            uint8_t rgb[3];

            for(int k=0; k<3; k++)
              rgb[k] = (int)((buf_decompressed[j+2-k]/(float)0xff) * bucketscale);

            /* distribute rgb into buckets */
            for(int k=0; k<3; k++)
              histogram.rgbl[rgb[k]][k]++;

            /* distribute lum into buckets */
            uint8_t lum = MAX(MAX(rgb[0], rgb[1]), rgb[2]);
            histogram.rgbl[lum][3]++;
          }

          for(int k=0; k<DT_SIMILARITY_HISTOGRAM_BUCKETS; k++)
            for (int j=0;j<4;j++)
              histogram.rgbl[k][j] /= (buf.width*buf.height);

          /* store the histogram data */
          dt_similarity_histogram_store(idximg->id, &histogram);

        }

        /*
         * Generate scaledowned similarity lightness map if requested
         */
        if ( (idximg->flags&_INDEXER_UPDATE_LIGHTMAP) )
        {
          dt_similarity_lightmap_t lightmap;
          memset(&lightmap,0,sizeof(dt_similarity_lightmap_t));

          /*
           * create a pixbuf out of the image for downscaling
           */

          /* first of setup a standard rgb buffer, swap bgr in same routine */
          uint8_t *rgbbuf = g_malloc(buf.width*buf.height*3);
          for(int j=0;j<(buf.width*buf.height);j++)
            for(int k=0;k<3;k++)
              rgbbuf[3*j+k] = buf_decompressed[4*j+2-k];


          /* then create pixbuf and scale down to lightmap size */
          GdkPixbuf *source = gdk_pixbuf_new_from_data(rgbbuf,GDK_COLORSPACE_RGB,FALSE,8,buf.width,buf.height,(buf.width*3),NULL,NULL);
          GdkPixbuf *scaled = gdk_pixbuf_scale_simple(source,DT_SIMILARITY_LIGHTMAP_SIZE,DT_SIMILARITY_LIGHTMAP_SIZE,GDK_INTERP_HYPER);

          /* copy scaled data into lightmap */
          uint8_t min=0xff,max=0;
          uint8_t *spixels = gdk_pixbuf_get_pixels(scaled);

          for(int j=0;j<(DT_SIMILARITY_LIGHTMAP_SIZE*DT_SIMILARITY_LIGHTMAP_SIZE);j++)
          {
            /* copy rgb */
            for(int k=0;k<3;k++)
              lightmap.pixels[4*j+k] = spixels[3*j+k];

            /* average intensity into 4th channel */
            lightmap.pixels[4*j+3] =  (lightmap.pixels[4*j+0]+ lightmap.pixels[4*j+1]+ lightmap.pixels[4*j+2])/3.0;
            min = MIN(min, lightmap.pixels[4*j+3]);
            max = MAX(max, lightmap.pixels[4*j+3]);
          }

          /* contrast stretch each channel in lightmap
           *  TODO: do we want this...
           */
          float scale=0;
          int range = max-min;
          if(range==0)
            scale = 1.0;
          else
            scale = 0xff/range;
          for(int j=0;j<(DT_SIMILARITY_LIGHTMAP_SIZE*DT_SIMILARITY_LIGHTMAP_SIZE);j++)
          {
            for(int k=0;k<4;k++)
              lightmap.pixels[4*j+k] = (lightmap.pixels[4*j+k]-min)*scale;
          }

          /* free some resources */
          g_object_unref(scaled);
          g_object_unref(source);

          g_free(rgbbuf);

          /* store the lightmap */
          dt_similarity_lightmap_store(idximg->id, &lightmap);
        }


        /* no use for buffer anymore release the mipmap */
        dt_mipmap_cache_read_release(darktable.mipmap_cache, &buf);

      }

      /* update background progress */
      if (jid)
      {
        fraction+=1.0/total;
        dt_control_backgroundjobs_progress(darktable.control, jid, fraction);
      }

    } while ((imgitem=g_list_next(imgitem)) && dt_control_job_get_state(job) != DT_JOB_STATE_CANCELLED);


    /* cleanup */
    if (jid)
      dt_control_backgroundjobs_destroy(darktable.control, jid);
  }

  free(scratchmem);

  /*
   * Indexing opertions finished, lets reschedule the indexer
   * unless control is shutting down...
   */
  if(dt_control_running())
    dt_control_start_indexer();

  return 0;
}


typedef struct _control_match_similar_job_param_t {
  uint32_t imgid;
  dt_similarity_t data;
} _control_match_similar_job_param_t;

int32_t dt_control_match_similar_job_run(dt_job_t *job)
{
  _control_match_similar_job_param_t *t = (_control_match_similar_job_param_t *)job->param;
  dt_similarity_match_image(t->imgid, &t->data);
  return 0;
}

static float
envelope(const float xx)
{
  const float x = CLAMPS(xx, 0.0f, 1.0f);
  // const float alpha = 2.0f;
  const float beta = 0.5f;
  if(x < beta)
  {
    // return 1.0f-fabsf(x/beta-1.0f)^2
    const float tmp = fabsf(x/beta-1.0f);
    return 1.0f-tmp*tmp;
  }
  else
  {
    const float tmp1 = (1.0f-x)/(1.0f-beta);
    const float tmp2 = tmp1*tmp1;
    const float tmp3 = tmp2*tmp1;
    return 3.0f*tmp2 - 2.0f*tmp3;
  }
}

int32_t dt_control_merge_hdr_job_run(dt_job_t *job)
{
  long int imgid = -1;
  dt_control_image_enumerator_t *t1 = (dt_control_image_enumerator_t *)job->param;
  GList *t = t1->index;
  int total = g_list_length(t);
  char message[512]= {0};
  double fraction=0;
  snprintf(message, 512, ngettext ("merging %d image", "merging %d images", total), total );

  const guint *jid = dt_control_backgroundjobs_create(darktable.control, 1, message);

  float *pixels = NULL;
  float *weight = NULL;
  int wd = 0, ht = 0, first_imgid = -1;
  uint32_t filter = 0;
  float whitelevel = 0.0f;
  total ++;
  while(t)
  {
    imgid = (long int)t->data;
    dt_mipmap_buffer_t buf;
    dt_mipmap_cache_read_get(darktable.mipmap_cache, &buf, imgid, DT_MIPMAP_FULL, DT_MIPMAP_BLOCKING);
    // just take a copy. also do it after blocking read, so filters and bpp will make sense.
    const dt_image_t *img = dt_image_cache_read_get(darktable.image_cache, imgid);
    dt_image_t image = *img;
    dt_image_cache_read_release(darktable.image_cache, img);
    if(image.filters == 0 || image.bpp != sizeof(uint16_t))
    {
      dt_control_log(_("exposure bracketing only works on raw images"));
      dt_mipmap_cache_read_release(darktable.mipmap_cache, &buf);
      free(pixels);
      free(weight);
      goto error;
    }
    filter = dt_image_flipped_filter(img);
    if(buf.size != DT_MIPMAP_FULL)
    {
      dt_control_log(_("failed to get raw buffer from image `%s'"), image.filename);
      dt_mipmap_cache_read_release(darktable.mipmap_cache, &buf);
      free(pixels);
      free(weight);
      goto error;
    }

    if(!pixels)
    {
      first_imgid = imgid;
      pixels = (float *)malloc(sizeof(float)*image.width*image.height);
      weight = (float *)malloc(sizeof(float)*image.width*image.height);
      memset(pixels, 0x0, sizeof(float)*image.width*image.height);
      memset(weight, 0x0, sizeof(float)*image.width*image.height);
      wd = image.width;
      ht = image.height;
    }
    else if(image.width != wd || image.height != ht)
    {
      dt_control_log(_("images have to be of same size!"));
      free(pixels);
      free(weight);
      dt_mipmap_cache_read_release(darktable.mipmap_cache, &buf);
      goto error;
    }
    // if no valid exif data can be found, assume peleng fisheye at f/16, 8mm, with half of the light lost in the system => f/22
    const float eap = image.exif_aperture > 0.0f ? image.exif_aperture : 22.0f;
    const float efl = image.exif_focal_length > 0.0f ? image.exif_focal_length : 8.0f;
    const float rad = .5f * efl/eap;
    const float aperture = M_PI * rad * rad;
    const float iso = image.exif_iso > 0.0f ? image.exif_iso : 100.0f;
    const float exp = image.exif_exposure > 0.0f ? image.exif_exposure : 1.0f;
    const float cal = 100.0f/(aperture*exp*iso);
    // about proportional to how many photons we can expect from this shot:
    const float photoncnt = 100.0f*aperture*exp/iso;
    // stupid, but we don't know the real sensor saturation level:
    uint16_t saturation = 0;
    for(int k=0; k<wd*ht; k++)
      saturation = MAX(saturation, ((uint16_t *)buf.buf)[k]);
    // seems to be around 64500--64700 for 5dm2
    // fprintf(stderr, "saturation: %u\n", saturation);
    whitelevel = fmaxf(whitelevel, saturation*cal);
#ifdef _OPENMP
#pragma omp parallel for schedule(static) default(none) shared(buf, pixels, weight, wd, ht, saturation)
#endif
    for(int k=0; k<wd*ht; k++)
    {
      const uint16_t in = ((uint16_t *)buf.buf)[k];
      // weights based on siggraph 12 poster
      // zijian zhu, zhengguo li, susanto rahardja, pasi fraenti
      // 2d denoising factor for high dynamic range imaging
      float w = envelope(in/(float)saturation) * photoncnt;
      // in case we are black and drop to zero weight, give it something
      // just so numerics don't collapse. blown out whites are handled below.
      if(w < 1e-3f && in < saturation/3) w = 1e-3f;
      pixels[k] += w * in * cal;
      weight[k] += w;
    }

    t = g_list_delete_link(t, t);

    /* update backgroundjob ui plate */
    fraction+=1.0/total;
    dt_control_backgroundjobs_progress(darktable.control, jid, fraction);

    dt_mipmap_cache_read_release(darktable.mipmap_cache, &buf);
  }
  // normalize by white level to make clipping at 1.0 work as expected (to be sure, scale down one more stop, thus the 0.5):
#ifdef _OPENMP
#pragma omp parallel for schedule(static) default(none) shared(pixels, wd, ht, weight, whitelevel)
#endif
  for(int k=0; k<wd*ht; k++)
  {
      // in case w == 0, all pixels were overexposed (too dark would have been clamped to w >= eps above)
      if(weight[k] < 1e-3f)
          pixels[k] = 1.f; // mark as blown out.
      else // normalize:
          pixels[k] = fmaxf(0.0f, pixels[k]/(whitelevel*weight[k]));
  }

  // output hdr as digital negative with exif data.
  uint8_t exif[65535];
  char pathname[DT_MAX_PATH_LEN];
  dt_image_full_path(first_imgid, pathname, DT_MAX_PATH_LEN);
  const int exif_len = dt_exif_read_blob(exif, pathname, 0, first_imgid);
  char *c = pathname + strlen(pathname);
  while(*c != '.' && c > pathname) c--;
  g_strlcpy(c, "-hdr.dng", sizeof(pathname)-(c-pathname));
  dt_imageio_write_dng(pathname, pixels, wd, ht, exif, exif_len, filter, 1.0f);

  dt_control_backgroundjobs_progress(darktable.control, jid, 1.0f);

  while(*c != '/' && c > pathname) c--;
  dt_control_log(_("wrote merged hdr `%s'"), c+1);

  // import new image
  gchar *directory = g_path_get_dirname((const gchar *)pathname);
  dt_film_t film;
  const int filmid = dt_film_new(&film, directory);
  dt_image_import(filmid, pathname, TRUE);
  g_free (directory);

  free(pixels);
  free(weight);
error:
  dt_control_backgroundjobs_destroy(darktable.control, jid);
  return 0;
}

int32_t dt_control_duplicate_images_job_run(dt_job_t *job)
{
  long int imgid = -1;
  long int newimgid = -1;
  dt_control_image_enumerator_t *t1 = (dt_control_image_enumerator_t *)job->param;
  GList *t = t1->index;
  int total = g_list_length(t);
  char message[512]= {0};
  double fraction=0;
  snprintf(message, 512, ngettext ("duplicating %d image", "duplicating %d images", total), total );
  const guint *jid = dt_control_backgroundjobs_create(darktable.control, 0, message);
  while(t)
  {
    imgid = (long int)t->data;
    newimgid = dt_image_duplicate(imgid);
    if(newimgid != -1) dt_history_copy_and_paste_on_image(imgid, newimgid, FALSE);
    t = g_list_delete_link(t, t);
    fraction=1.0/total;
    dt_control_backgroundjobs_progress(darktable.control, jid, fraction);
  }
  dt_control_backgroundjobs_destroy(darktable.control, jid);
  return 0;
}

int32_t dt_control_flip_images_job_run(dt_job_t *job)
{
  long int imgid = -1;
  dt_control_image_enumerator_t *t1 = (dt_control_image_enumerator_t *)job->param;
  const int cw = t1->flag;
  GList *t = t1->index;
  int total = g_list_length(t);
  double fraction=0;
  char message[512]= {0};
  snprintf(message, 512, ngettext ("flipping %d image", "flipping %d images", total), total );
  const guint *jid = dt_control_backgroundjobs_create(darktable.control, 0, message);
  while(t)
  {
    imgid = (long int)t->data;
    dt_image_flip(imgid, cw);
    t = g_list_delete_link(t, t);
    fraction=1.0/total;
    dt_control_backgroundjobs_progress(darktable.control, jid, fraction);
  }
  dt_control_backgroundjobs_destroy(darktable.control, jid);
  return 0;
}

int32_t dt_control_remove_images_job_run(dt_job_t *job)
{
  long int imgid = -1;
  dt_control_image_enumerator_t *t1 = (dt_control_image_enumerator_t *)job->param;
  GList *t = t1->index;
  int total = g_list_length(t);
  char message[512]= {0};
  double fraction=0;
  snprintf(message, 512, ngettext ("removing %d image", "removing %d images", total), total );
  const guint *jid = dt_control_backgroundjobs_create(darktable.control, 0, message);

  char query[1024];
  sprintf(query, "update images set flags = (flags | %d) where id in (select imgid from selected_images)",DT_IMAGE_REMOVE);
  DT_DEBUG_SQLITE3_EXEC(dt_database_get(darktable.db), query, NULL, NULL, NULL);

  dt_collection_update(darktable.collection);

  // We need a list of files to regenerate .xmp files if there are duplicates
  GList *list = NULL;
  sqlite3_stmt *stmt = NULL;

  DT_DEBUG_SQLITE3_PREPARE_V2(dt_database_get(darktable.db), "select distinct folder || '/' || filename from images, film_rolls where images.film_id = film_rolls.id and images.id in (select imgid from selected_images)", -1, &stmt, NULL);
  if(sqlite3_step(stmt) == SQLITE_ROW)
  {
    list = g_list_append(list, g_strdup((const gchar *)sqlite3_column_text(stmt, 0)));
  }
  sqlite3_finalize(stmt);

  while(t)
  {
    imgid = (long int)t->data;
    dt_image_remove(imgid);
    t = g_list_delete_link(t, t);
    fraction=1.0/total;
    dt_control_backgroundjobs_progress(darktable.control, jid, fraction);
  }

  char *imgname;
  while(list)
  {
    imgname = (char *)list->data;
    dt_image_synch_all_xmp(imgname);
    list = g_list_delete_link(list, list);
  }
  g_list_free(list);
  dt_control_backgroundjobs_destroy(darktable.control, jid);
  dt_film_remove_empty();
  return 0;
}


int32_t dt_control_delete_images_job_run(dt_job_t *job)
{
  long int imgid = -1;
  dt_control_image_enumerator_t *t1 = (dt_control_image_enumerator_t *)job->param;
  GList *t = t1->index;
  int total = g_list_length(t);
  char message[512]= {0};
  double fraction=0;
  snprintf(message, 512, ngettext ("deleting %d image", "deleting %d images", total), total );
  const guint *jid = dt_control_backgroundjobs_create(darktable.control, 0, message);

  sqlite3_stmt *stmt;

  char query[1024];
  sprintf(query, "update images set flags = (flags | %d) where id in (select imgid from selected_images)",DT_IMAGE_REMOVE);
  DT_DEBUG_SQLITE3_EXEC(dt_database_get(darktable.db), query, NULL, NULL, NULL);

  dt_collection_update(darktable.collection);

  // We need a list of files to regenerate .xmp files if there are duplicates
  GList *list = NULL;

  DT_DEBUG_SQLITE3_PREPARE_V2(dt_database_get(darktable.db), "select distinct folder || '/' || filename from images, film_rolls where images.film_id = film_rolls.id and images.id in (select imgid from selected_images)", -1, &stmt, NULL);

  if(sqlite3_step(stmt) == SQLITE_ROW)
  {
    list = g_list_append(list, g_strdup((const gchar *)sqlite3_column_text(stmt, 0)));
  }
  sqlite3_finalize(stmt);

  DT_DEBUG_SQLITE3_PREPARE_V2(dt_database_get(darktable.db), "select count(id) from images where filename in (select filename from images where id = ?1) and film_id in (select film_id from images where id = ?1)", -1, &stmt, NULL);
  while(t)
  {
    imgid = (long int)t->data;
    char filename[DT_MAX_PATH_LEN];
    dt_image_full_path(imgid, filename, DT_MAX_PATH_LEN);

    int duplicates = 0;
    DT_DEBUG_SQLITE3_BIND_INT(stmt, 1, imgid);
    if(sqlite3_step(stmt) == SQLITE_ROW)
      duplicates = sqlite3_column_int(stmt, 0);
    sqlite3_reset(stmt);
    sqlite3_clear_bindings(stmt);

    // remove from disk:
    if(duplicates == 1) // don't remove the actual data if there are (other) duplicates using it
      (void)g_unlink(filename);
    dt_image_path_append_version(imgid, filename, DT_MAX_PATH_LEN);
    char *c = filename + strlen(filename);
    sprintf(c, ".xmp");
    (void)g_unlink(filename);

    dt_image_remove(imgid);

    t = g_list_delete_link(t, t);
    fraction=1.0/total;
    dt_control_backgroundjobs_progress(darktable.control, jid, fraction);
  }
  sqlite3_finalize(stmt);

  char *imgname;
  while(list)
  {
    imgname = (char *)list->data;
    dt_image_synch_all_xmp(imgname);
    list = g_list_delete_link(list, list);
  }
  g_list_free(list);
  dt_control_backgroundjobs_destroy(darktable.control, jid);
  dt_film_remove_empty();
  return 0;
}

<<<<<<< HEAD


void dt_control_image_enumerator_job_init(dt_control_image_enumerator_t *t)
=======
int32_t dt_control_gpx_apply_job_run(dt_job_t *job)
{
  dt_control_image_enumerator_t *t1 = (dt_control_image_enumerator_t *)job->param;
  GList *t = t1->index;
  struct dt_gpx_t *gpx = NULL;
  uint32_t cntr = 0;
  const dt_control_gpx_apply_t *d = t1->data;
  const gchar *filename = d->filename;
  const gchar *tz = d->tz;

  /* do we have any selected images */
  if (!t)
    goto bail_out;

  /* try parse the gpx data */
  gpx = dt_gpx_new(filename);
  if (!gpx)
  {
    dt_control_log(_("failed to parse gpx file"));
    goto bail_out;
  }

  GTimeZone *tz_camera = (tz == NULL)?g_time_zone_new_utc():g_time_zone_new(tz);
  if(!tz_camera)
    goto bail_out;
  GTimeZone *tz_utc = g_time_zone_new_utc();

  /* go thru each selected image and lookup location in gpx */
  do
  {
    GTimeVal timestamp;
    GDateTime *exif_time, *utc_time;
    gdouble lon,lat;
    uint32_t imgid = (long int)t->data;

    /* get image */
    const dt_image_t *cimg = dt_image_cache_read_get(darktable.image_cache, imgid);
    if (!cimg)
      continue;

    /* convert exif datetime
       TODO: exiv2 dates should be iso8601 and we are probably doing some ugly
       convertion before inserting into database.
     */
    gint year;
    gint month;
    gint day;
    gint hour;
    gint minute;
    gint  seconds;

    if (sscanf(cimg->exif_datetime_taken, "%d:%d:%d %d:%d:%d",
               (int*)&year, (int*)&month, (int*)&day,
               (int*)&hour,(int*)&minute,(int*)&seconds) != 6)
    {
      fprintf(stderr,"broken exif time in db, '%s'\n", cimg->exif_datetime_taken);
      dt_image_cache_read_release(darktable.image_cache, cimg);
      continue;
    }

    /* release the lock */
    dt_image_cache_read_release(darktable.image_cache, cimg);

    exif_time = g_date_time_new(tz_camera, year, month, day, hour, minute, seconds);
    if(!exif_time)
      continue;
    utc_time = g_date_time_to_timezone(exif_time, tz_utc);
    g_date_time_unref(exif_time);
    if(!utc_time)
      continue;
    gboolean res = g_date_time_to_timeval(utc_time, &timestamp);
    g_date_time_unref(utc_time);
    if(!res)
      continue;

    /* only update image location if time is within gpx tack range */
    if(dt_gpx_get_location(gpx, &timestamp, &lon, &lat))
    {
      dt_image_set_location(imgid, lon, lat);
      cntr++;
    }

  } while((t = g_list_next(t)) != NULL);

  dt_control_log(_("applied matched gpx location onto %d image(s)"), cntr);

  g_time_zone_unref(tz_camera);
  g_time_zone_unref(tz_utc);
  dt_gpx_destroy(gpx);
  g_free(d->filename);
  g_free(d->tz);
  g_free(t1->data);
  return 0;

bail_out:
  if (gpx)
    dt_gpx_destroy(gpx);

  g_free(d->filename);
  g_free(d->tz);
  g_free(t1->data);
  return 1;
}

/* enumerator of images from filmroll */
void dt_control_image_enumerator_job_film_init(dt_control_image_enumerator_t *t, int32_t filmid)
{
  sqlite3_stmt *stmt;
  /* get a list of images in filmroll */
  DT_DEBUG_SQLITE3_PREPARE_V2(dt_database_get(darktable.db),
			      "select * from images where film_id = ?1",
			      -1, &stmt, NULL);
  DT_DEBUG_SQLITE3_BIND_INT(stmt, 1, filmid);

  while (sqlite3_step(stmt) == SQLITE_ROW)
  {
    long int imgid = sqlite3_column_int(stmt, 0);
    t->index = g_list_append(t->index, (gpointer)imgid);
  }
  sqlite3_finalize(stmt);
}

/* enumerator of selected images */
void dt_control_image_enumerator_job_selected_init(dt_control_image_enumerator_t *t)
>>>>>>> 4c8f0952
{
  /* get sorted list of selected images */
  t->index = dt_collection_get_selected(darktable.collection);
}

void dt_control_merge_hdr_job_init(dt_job_t *job)
{
  dt_control_job_init(job, "merge hdr image");
  job->execute = &dt_control_merge_hdr_job_run;
  dt_control_image_enumerator_t *t = (dt_control_image_enumerator_t *)job->param;
  dt_control_image_enumerator_job_selected_init(t);
}

void dt_control_indexer_job_init(dt_job_t *job)
{
  dt_control_job_init(job, "image indexer");
  job->execute = &dt_control_indexer_job_run;
}

void dt_control_match_similar_job_init(dt_job_t *job, uint32_t imgid,dt_similarity_t *data)
{
  dt_control_job_init(job, "match similar images");
  job->execute = &dt_control_match_similar_job_run;
  _control_match_similar_job_param_t *t = (_control_match_similar_job_param_t *)job->param;
  t->imgid = imgid;
  t->data = *data;
}

void dt_control_duplicate_images_job_init(dt_job_t *job)
{
  dt_control_job_init(job, "duplicate images");
  job->execute = &dt_control_duplicate_images_job_run;
  dt_control_image_enumerator_t *t = (dt_control_image_enumerator_t *)job->param;
  dt_control_image_enumerator_job_selected_init(t);
}

void dt_control_flip_images_job_init(dt_job_t *job, const int32_t cw)
{
  dt_control_job_init(job, "flip images");
  job->execute = &dt_control_flip_images_job_run;
  dt_control_image_enumerator_t *t = (dt_control_image_enumerator_t *)job->param;
  dt_control_image_enumerator_job_selected_init(t);
  t->flag = cw;
}

void dt_control_remove_images_job_init(dt_job_t *job)
{
  dt_control_job_init(job, "remove images");
  job->execute = &dt_control_remove_images_job_run;
  dt_control_image_enumerator_t *t = (dt_control_image_enumerator_t *)job->param;
  dt_control_image_enumerator_job_selected_init(t);
}

void dt_control_delete_images_job_init(dt_job_t *job)
{
  dt_control_job_init(job, "delete images");
  job->execute = &dt_control_delete_images_job_run;
  dt_control_image_enumerator_t *t = (dt_control_image_enumerator_t *)job->param;
  dt_control_image_enumerator_job_selected_init(t);
}

void dt_control_gpx_apply_job_init(dt_job_t *job, const gchar *filename, int32_t filmid, const gchar *tz)
{
  dt_control_job_init(job, "gpx apply");
  job->execute = &dt_control_gpx_apply_job_run;
  dt_control_image_enumerator_t *t = (dt_control_image_enumerator_t *)job->param;
  if (filmid != -1)
    dt_control_image_enumerator_job_film_init(t, filmid);
  else
    dt_control_image_enumerator_job_selected_init(t);

  dt_control_gpx_apply_t *data = (dt_control_gpx_apply_t*)malloc(sizeof(dt_control_gpx_apply_t));
  data->filename = g_strdup(filename);
  data->tz = g_strdup(tz);
  t->data = data;
}

void dt_control_merge_hdr()
{
  dt_job_t j;
  dt_control_merge_hdr_job_init(&j);
  dt_control_add_job(darktable.control, &j);
}

void dt_control_gpx_apply(const gchar *filename, int32_t filmid, const gchar *tz)
{
  dt_job_t j;
  dt_control_gpx_apply_job_init(&j, filename, filmid, tz);
  dt_control_add_job(darktable.control, &j);
}

void dt_control_match_similar(dt_similarity_t *data)
{
  dt_job_t j;
  GList *selected = dt_collection_get_selected(darktable.collection);
  if(selected)
  {
    dt_control_match_similar_job_init(&j, (long int)selected->data, data);
    dt_control_add_job(darktable.control, &j);
  } else
    dt_control_log(_("select an image as target for search of similar images"));
}

void dt_control_duplicate_images()
{
  dt_job_t j;
  dt_control_duplicate_images_job_init(&j);
  dt_control_add_job(darktable.control, &j);
}

void dt_control_flip_images(const int32_t cw)
{
  dt_job_t j;
  dt_control_flip_images_job_init(&j, cw);
  dt_control_add_job(darktable.control, &j);
}

void dt_control_remove_images()
{
  if(dt_conf_get_bool("ask_before_remove"))
  {
    GtkWidget *dialog;
    GtkWidget *win = dt_ui_main_window(darktable.gui->ui);

    int number = dt_collection_get_selected_count(darktable.collection);

    // Do not show the dialog if no image is selected:
    if(number == 0) return;

    dialog = gtk_message_dialog_new(GTK_WINDOW(win),
        GTK_DIALOG_DESTROY_WITH_PARENT,
        GTK_MESSAGE_QUESTION,
        GTK_BUTTONS_YES_NO,
        ngettext("do you really want to remove %d selected image from the collection?",
          "do you really want to remove %d selected images from the collection?", number), number);

    gtk_window_set_title(GTK_WINDOW(dialog), _("remove images?"));
    gint res = gtk_dialog_run(GTK_DIALOG(dialog));
    gtk_widget_destroy(dialog);
    if(res != GTK_RESPONSE_YES) return;
  }
  dt_job_t j;
  dt_control_remove_images_job_init(&j);
  dt_control_add_job(darktable.control, &j);
}

void dt_control_delete_images()
{
  if(dt_conf_get_bool("ask_before_delete"))
  {
    GtkWidget *dialog;
    GtkWidget *win = dt_ui_main_window(darktable.gui->ui);

    int number = dt_collection_get_selected_count(darktable.collection);

    // Do not show the dialog if no image is selected:
    if(number == 0) return;

    dialog = gtk_message_dialog_new(GTK_WINDOW(win),
        GTK_DIALOG_DESTROY_WITH_PARENT,
        GTK_MESSAGE_QUESTION,
        GTK_BUTTONS_YES_NO,
        ngettext("do you really want to physically delete %d selected image from disk?",
          "do you really want to physically delete %d selected images from disk?", number), number);

    gtk_window_set_title(GTK_WINDOW(dialog), _("delete images?"));
    gint res = gtk_dialog_run(GTK_DIALOG(dialog));
    gtk_widget_destroy(dialog);
    if(res != GTK_RESPONSE_YES) return;
  }
  dt_job_t j;
  dt_control_delete_images_job_init(&j);
  dt_control_add_job(darktable.control, &j);
}

static int32_t _generic_dt_control_fileop_images_job_run(dt_job_t *job,
    int32_t (*fileop_callback)(const int32_t, const int32_t),
    const char *desc, const char *desc_pl)
{
  dt_control_image_enumerator_t *t1 = (dt_control_image_enumerator_t *)job->param;
  GList *t = t1->index;
  int total = g_list_length(t);
  char message[512]= {0};
  double fraction = 0;
  gchar *newdir = (gchar *)job->user_data;

  /* create a cancellable bgjob ui template */
  g_snprintf(message, 512, ngettext(desc, desc_pl, total), total);
  const guint *jid = dt_control_backgroundjobs_create(darktable.control, 0, message);
  dt_control_backgroundjobs_set_cancellable(darktable.control, jid, job);

  // create new film roll for the destination directory
  dt_film_t new_film;
  const int32_t film_id = dt_film_new(&new_film, newdir);
  g_free(newdir);

  if (film_id <= 0) {
    dt_control_log(_("failed to create film roll for destination directory, aborting move.."));
    dt_control_backgroundjobs_destroy(darktable.control, jid);
    return -1;
  }

  while(t && dt_control_job_get_state(job) != DT_JOB_STATE_CANCELLED)
  {
    fileop_callback(GPOINTER_TO_INT(t->data), film_id);
    t = g_list_delete_link(t, t);
    fraction=1.0/total;
    dt_control_backgroundjobs_progress(darktable.control, jid, fraction);
  }

  dt_collection_update(darktable.collection);
  dt_control_backgroundjobs_destroy(darktable.control, jid);
  dt_film_remove_empty();
  return 0;
}

void dt_control_move_images()
{
  // Open file chooser dialog
  gchar *dir = NULL;
  GtkWidget *win = dt_ui_main_window(darktable.gui->ui);
  int number = dt_collection_get_selected_count(darktable.collection);

  // Do not show the dialog if no image is selected:
  if(number == 0) return;

  GtkWidget *filechooser = gtk_file_chooser_dialog_new (_("select directory"),
        GTK_WINDOW (win),
        GTK_FILE_CHOOSER_ACTION_SELECT_FOLDER,
        GTK_STOCK_CANCEL, GTK_RESPONSE_CANCEL,
        GTK_STOCK_OPEN, GTK_RESPONSE_ACCEPT,
        (char *)NULL);

  gtk_file_chooser_set_select_multiple(GTK_FILE_CHOOSER(filechooser), FALSE);
  if (gtk_dialog_run (GTK_DIALOG (filechooser)) == GTK_RESPONSE_ACCEPT)
  {
    dir = gtk_file_chooser_get_filename (GTK_FILE_CHOOSER (filechooser));
  }
  gtk_widget_destroy (filechooser);

  if(!dir || !g_file_test(dir, G_FILE_TEST_IS_DIR))
    goto abort;

  if(dt_conf_get_bool("ask_before_move"))
  {
    GtkWidget *dialog = gtk_message_dialog_new(GTK_WINDOW(win),
        GTK_DIALOG_DESTROY_WITH_PARENT,
        GTK_MESSAGE_QUESTION,
        GTK_BUTTONS_YES_NO,
        ngettext("do you really want to physically move the %d selected image to %s?\n"
            "(all unselected duplicates will be moved along)",
            "do you really want to physically move %d selected images to %s?\n"
            "(all unselected duplicates will be moved along)", number), number, dir);
    gtk_window_set_title(GTK_WINDOW(dialog), ngettext("move image?", "move images?", number));

    gint res = gtk_dialog_run(GTK_DIALOG(dialog));
    gtk_widget_destroy(dialog);

    if(res != GTK_RESPONSE_YES)
      goto abort;
  }

  dt_job_t j;
  dt_control_move_images_job_init(&j);
  j.user_data = dir;
  dt_control_add_job(darktable.control, &j);
  return;

  abort:
  g_free(dir);
  return;
}

void dt_control_copy_images()
{
  // Open file chooser dialog
  gchar *dir = NULL;
  GtkWidget *win = dt_ui_main_window(darktable.gui->ui);
  int number = dt_collection_get_selected_count(darktable.collection);

  // Do not show the dialog if no image is selected:
  if(number == 0) return;

  GtkWidget *filechooser = gtk_file_chooser_dialog_new (_("select directory"),
        GTK_WINDOW (win),
        GTK_FILE_CHOOSER_ACTION_SELECT_FOLDER,
        GTK_STOCK_CANCEL, GTK_RESPONSE_CANCEL,
        GTK_STOCK_OPEN, GTK_RESPONSE_ACCEPT,
        (char *)NULL);

  gtk_file_chooser_set_select_multiple(GTK_FILE_CHOOSER(filechooser), FALSE);
  if (gtk_dialog_run (GTK_DIALOG (filechooser)) == GTK_RESPONSE_ACCEPT)
  {
    dir = gtk_file_chooser_get_filename (GTK_FILE_CHOOSER (filechooser));
  }
  gtk_widget_destroy (filechooser);

  if(!dir || !g_file_test(dir, G_FILE_TEST_IS_DIR))
    goto abort;

  if(dt_conf_get_bool("ask_before_copy"))
  {
    GtkWidget *dialog = gtk_message_dialog_new(GTK_WINDOW(win),
        GTK_DIALOG_DESTROY_WITH_PARENT,
        GTK_MESSAGE_QUESTION,
        GTK_BUTTONS_YES_NO,
        ngettext("do you really want to physically copy the %d selected image to %s?",
            "do you really want to physically copy %d selected images to %s?", number),
            number, dir);
    gtk_window_set_title(GTK_WINDOW(dialog), ngettext("copy image?", "copy images?", number));

    gint res = gtk_dialog_run(GTK_DIALOG(dialog));
    gtk_widget_destroy(dialog);

    if(res != GTK_RESPONSE_YES)
      goto abort;
  }

  dt_job_t j;
  dt_control_copy_images_job_init(&j);
  j.user_data = dir;
  dt_control_add_job(darktable.control, &j);
  return;

  abort:
  g_free(dir);
  return;
}

void dt_control_move_images_job_init(dt_job_t *job)
{
  dt_control_job_init(job, "move images");
  job->execute = &dt_control_move_images_job_run;
  dt_control_image_enumerator_t *t = (dt_control_image_enumerator_t *)job->param;
  dt_control_image_enumerator_job_init(t);
}

void dt_control_copy_images_job_init(dt_job_t *job)
{
  dt_control_job_init(job, "copy images");
  job->execute = &dt_control_copy_images_job_run;
  dt_control_image_enumerator_t *t = (dt_control_image_enumerator_t *)job->param;
  dt_control_image_enumerator_job_init(t);
}

int32_t dt_control_move_images_job_run(dt_job_t *job)
{
  return _generic_dt_control_fileop_images_job_run(job, &dt_image_move,
      "moving %d image", "moving %d images");
}

int32_t dt_control_copy_images_job_run(dt_job_t *job)
{
  return _generic_dt_control_fileop_images_job_run(job, &dt_image_copy,
      "copying %d image", "copying %d images");
}

int32_t dt_control_export_job_run(dt_job_t *job)
{
  long int imgid = -1;
  dt_control_image_enumerator_t *t1 = (dt_control_image_enumerator_t *)job->param;
  GList *t = t1->index;
  const int total = g_list_length(t);
  int size = 0;
  dt_imageio_module_format_t  *mformat  = dt_imageio_get_format();
  g_assert(mformat);
  dt_imageio_module_storage_t *mstorage = dt_imageio_get_storage();
  g_assert(mstorage);

  // Get max dimensions...
  uint32_t w,h,fw,fh,sw,sh;
  fw=fh=sw=sh=0;
  mstorage->dimension(mstorage, &sw,&sh);
  mformat->dimension(mformat, &fw,&fh);

  if( sw==0 || fw==0) w=sw>fw?sw:fw;
  else w=sw<fw?sw:fw;

  if( sh==0 || fh==0) h=sh>fh?sh:fh;
  else h=sh<fh?sh:fh;

  // get shared storage param struct (global sequence counter, one picasa connection etc)
  dt_imageio_module_data_t *sdata = mstorage->get_params(mstorage, &size);
  if(sdata == NULL)
  {
    dt_control_log(_("failed to get parameters from storage module, aborting export.."));
    return 1;
  }
  dt_control_log(ngettext ("exporting %d image..", "exporting %d images..", total), total);
  char message[512]= {0};
  snprintf(message, 512, ngettext ("exporting %d image to %s", "exporting %d images to %s", total), total, mstorage->name() );

  /* create a cancellable bgjob ui template */
  const guint *jid = dt_control_backgroundjobs_create(darktable.control, 0, message );
  dt_control_backgroundjobs_set_cancellable(darktable.control, jid, job);
  const dt_control_t *control = darktable.control;

  double fraction=0;
#ifdef _OPENMP
  // limit this to num threads = num full buffers - 1 (keep one for darkroom mode)
  // use min of user request and mipmap cache entries
  const int full_entries = dt_conf_get_int ("parallel_export");
  // GCC won't accept that this variable is used in a macro, considers
  // it set but not used, which makes for instance Fedora break.
  const __attribute__((__unused__)) int num_threads = MAX(1, MIN(full_entries, 8));
#if !defined(__SUNOS__)
#pragma omp parallel default(none) private(imgid, size) shared(control, fraction, w, h, stderr, mformat, mstorage, t, sdata, job, jid, darktable) num_threads(num_threads) if(num_threads > 1)
#else
#pragma omp parallel private(imgid, size) shared(control, fraction, w, h, mformat, mstorage, t, sdata, job, jid, darktable) num_threads(num_threads) if(num_threads > 1)
#endif
  {
#endif
    // get a thread-safe fdata struct (one jpeg struct per thread etc):
    dt_imageio_module_data_t *fdata = mformat->get_params(mformat, &size);
    fdata->max_width  = dt_conf_get_int ("plugins/lighttable/export/width");
    fdata->max_height = dt_conf_get_int ("plugins/lighttable/export/height");
    fdata->max_width = (w!=0 && fdata->max_width >w)?w:fdata->max_width;
    fdata->max_height = (h!=0 && fdata->max_height >h)?h:fdata->max_height;
    int num = 0;
    // Invariant: the tagid for 'darktable|changed' will not change while this function runs. Is this a sensible assumption?
    guint tagid = 0;
    dt_tag_new("darktable|changed",&tagid);

    while(t && dt_control_job_get_state(job) != DT_JOB_STATE_CANCELLED)
    {
#ifdef _OPENMP
#pragma omp critical
#endif
      {
<<<<<<< HEAD
=======
        if(!t)
          imgid = 0;
        else
        {
>>>>>>> 4c8f0952
          imgid = (long int)t->data;
          t = g_list_delete_link(t, t);
          num = total - g_list_length(t);
      }
      // remove 'changed' tag from image
      dt_tag_detach(tagid, imgid);
      // check if image still exists:
      char imgfilename[DT_MAX_PATH_LEN];
      const dt_image_t *image = dt_image_cache_read_get(darktable.image_cache, (int32_t)imgid);
      if(image)
      {
        dt_image_full_path(image->id, imgfilename, DT_MAX_PATH_LEN);
        if(!g_file_test(imgfilename, G_FILE_TEST_IS_REGULAR))
        {
          dt_control_log(_("image `%s' is currently unavailable"), image->filename);
          fprintf(stderr, _("image `%s' is currently unavailable"), imgfilename);
          // dt_image_remove(imgid);
          dt_image_cache_read_release(darktable.image_cache, image);
        }
        else
        {
          dt_image_cache_read_release(darktable.image_cache, image);
          mstorage->store(sdata, imgid, mformat, fdata, num, total);
        }
      }
#ifdef _OPENMP
#pragma omp critical
#endif
      {
        fraction+=1.0/total;
        dt_control_backgroundjobs_progress(control, jid, fraction);
      }
    }
#ifdef _OPENMP
#pragma omp barrier
#pragma omp master
#endif
    {
      dt_control_backgroundjobs_destroy(control, jid);
      if(mstorage->finalize_store) mstorage->finalize_store(mstorage, sdata);
      mstorage->free_params(mstorage, sdata);
    }
    // all threads free their fdata
    mformat->free_params (mformat, fdata);
#ifdef _OPENMP
  }
#endif
  return 0;
}

void dt_control_export_job_init(dt_job_t *job)
{
  dt_control_job_init(job, "export");
  job->execute = &dt_control_export_job_run;
  dt_control_image_enumerator_t *t = (dt_control_image_enumerator_t *)job->param;
  dt_control_image_enumerator_job_selected_init(t);
}

void dt_control_export()
{
  dt_job_t j;
  dt_control_export_job_init(&j);
  dt_control_add_job(darktable.control, &j);
}

void dt_control_start_indexer() {
  dt_job_t j;
  dt_control_indexer_job_init(&j);
  dt_control_add_background_job(darktable.control, &j, 10);
}

int32_t dt_control_time_offset_job_run(dt_job_t *job)
{
  dt_control_image_enumerator_t *t1 = (dt_control_image_enumerator_t *)job->param;
  uint32_t cntr = 0;
  double fraction = 0.0;
  GList *t = t1->index;
  const long int offset = ((dt_control_time_offset_t*)t1->data)->offset;
  guint *jid = NULL;
  char message[512]= {0};

  /* do we have any selected images and is offset != 0 */
  if(!t || offset == 0)
  {
    g_free(t1->data);
    return 1;
  }

  int total = g_list_length(t);

  if(total > 1)
  {
    snprintf(message, 512, ngettext ("adding time offset to %d image", "adding time offset to %d images", total), total );
    jid = (guint *)dt_control_backgroundjobs_create(darktable.control, 0, message);
  }

  /* go thru each selected image and update datetime_taken */
  do
  {
    uint32_t imgid = (long int)t->data;

    dt_image_add_time_offset(imgid, offset);
    cntr++;

    if (jid)
    {
      fraction = MAX(fraction, (1.0*cntr)/total);
      dt_control_backgroundjobs_progress(darktable.control, jid, fraction);
    }
  } while ((t = g_list_next(t)) != NULL);

  dt_control_log(_("added time offset to %d image(s)"), cntr);

  if (jid)
    dt_control_backgroundjobs_destroy(darktable.control, jid);

  g_free(t1->data);
  return 0;
}

void dt_control_time_offset_job_init(dt_job_t *job, const long int offset, long int imgid)
{
  dt_control_job_init(job, "time offset");
    job->execute = &dt_control_time_offset_job_run;
  dt_control_image_enumerator_t *t = (dt_control_image_enumerator_t *)job->param;
  if (imgid != -1)
      t->index = g_list_append(t->index, (gpointer)imgid);
  else
    dt_control_image_enumerator_job_selected_init(t);

  dt_control_time_offset_t *data = (dt_control_time_offset_t*)malloc(sizeof(dt_control_time_offset_t));
  data->offset = offset;
  t->data = data;
}

void dt_control_time_offset(const long int offset, long int imgid)
{
  dt_job_t j;
  dt_control_time_offset_job_init(&j, offset, imgid);
  dt_control_add_job(darktable.control, &j);
}

// modelines: These editor modelines have been set for all relevant files by tools/update_modelines.sh
// vim: shiftwidth=2 expandtab tabstop=2 cindent
// kate: tab-indents: off; indent-width 2; replace-tabs on; indent-mode cstyle; remove-trailing-space on;<|MERGE_RESOLUTION|>--- conflicted
+++ resolved
@@ -689,11 +689,6 @@
   return 0;
 }
 
-<<<<<<< HEAD
-
-
-void dt_control_image_enumerator_job_init(dt_control_image_enumerator_t *t)
-=======
 int32_t dt_control_gpx_apply_job_run(dt_job_t *job)
 {
   dt_control_image_enumerator_t *t1 = (dt_control_image_enumerator_t *)job->param;
@@ -818,7 +813,6 @@
 
 /* enumerator of selected images */
 void dt_control_image_enumerator_job_selected_init(dt_control_image_enumerator_t *t)
->>>>>>> 4c8f0952
 {
   /* get sorted list of selected images */
   t->index = dt_collection_get_selected(darktable.collection);
@@ -1153,7 +1147,7 @@
   dt_control_job_init(job, "move images");
   job->execute = &dt_control_move_images_job_run;
   dt_control_image_enumerator_t *t = (dt_control_image_enumerator_t *)job->param;
-  dt_control_image_enumerator_job_init(t);
+  dt_control_image_enumerator_job_selected_init(t);
 }
 
 void dt_control_copy_images_job_init(dt_job_t *job)
@@ -1161,7 +1155,7 @@
   dt_control_job_init(job, "copy images");
   job->execute = &dt_control_copy_images_job_run;
   dt_control_image_enumerator_t *t = (dt_control_image_enumerator_t *)job->param;
-  dt_control_image_enumerator_job_init(t);
+  dt_control_image_enumerator_job_selected_init(t);
 }
 
 int32_t dt_control_move_images_job_run(dt_job_t *job)
@@ -1248,16 +1242,14 @@
 #pragma omp critical
 #endif
       {
-<<<<<<< HEAD
-=======
         if(!t)
           imgid = 0;
         else
         {
->>>>>>> 4c8f0952
           imgid = (long int)t->data;
           t = g_list_delete_link(t, t);
           num = total - g_list_length(t);
+        }
       }
       // remove 'changed' tag from image
       dt_tag_detach(tagid, imgid);
