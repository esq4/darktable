--- conflicted
+++ resolved
@@ -870,14 +870,9 @@
     {
       dt_ratings_apply_on_image(thumb->imgid, rating, TRUE, TRUE, TRUE);
       dt_collection_update_query(darktable.collection, DT_COLLECTION_CHANGE_RELOAD,
-<<<<<<< HEAD
-                                 g_list_append(NULL, GINT_TO_POINTER(thumb->imgid)));
+                                 g_list_prepend(NULL, GINT_TO_POINTER(thumb->imgid)));
       dr_event_rating_release(darktable.develop); //ab
-     }
-=======
-                                 g_list_prepend(NULL, GINT_TO_POINTER(thumb->imgid)));
-    }
->>>>>>> b428b0d7
+    }
   }
   return TRUE;
 }
